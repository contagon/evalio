--- conflicted
+++ resolved
@@ -1,6 +1,4 @@
 [project]
-<<<<<<< HEAD
-=======
 name = "evalio"
 authors = [{ name = "Easton Potokar", email = "contagon6@gmail.com" }]
 maintainers = [{ name = "Easton Potokar", email = "contagon6@gmail.com" }]
@@ -8,7 +6,6 @@
 description = "Evaluate Lidar-Inertial Odometry on public datasets"
 readme = "README.md"
 requires-python = ">=3.11"
->>>>>>> e5a14923
 dependencies = [
     "cyclopts==4.0",
     "asteval>=1.0.6",
@@ -22,13 +19,6 @@
     "rosbags>=0.10.10",
     "tqdm>=4.66",
 ]
-name = "evalio"
-authors = [{ name = "Easton Potokar", email = "contagon6@gmail.com" }]
-maintainers = [{ name = "Easton Potokar", email = "contagon6@gmail.com" }]
-version = "0.4.0"
-description = "Evaluate Lidar-Inertial Odometry on public datasets"
-readme = "README.md"
-requires-python = ">=3.11"
 keywords = [
     "lidar",
     "odometry",
