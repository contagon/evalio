[project]
name = "evalio"
authors = [{ name = "Easton Potokar", email = "contagon6@gmail.com" }]
maintainers = [{ name = "Easton Potokar", email = "contagon6@gmail.com" }]
version = "0.0.1"
description = "Evaluate Lidar-Inertial Odometry on public datasets"
readme = "README.md"
requires-python = ">=3.10"
dependencies = [
<<<<<<< HEAD
    "argcomplete>=3.5.0",
    "numpy<2",
    "pyyaml>=6.0.2",
    "rosbags>=0.10.4",
    "tabulate>=0.9.0",
    "tqdm>=4.66.5",
=======
    "argcomplete>=3.3.0",
    "numpy",
    "pyyaml>=6.0",
    "rosbags>=0.10",
    "tabulate>=0.9",
    "tqdm>=4.66",
>>>>>>> ba00ec1d
]
keywords = [
    "lidar",
    "odometry",
    "evaluation",
    "inertial",
    "dataset",
    "robotics",
]
license = { file = "LICENSE.txt" }

[project.optional-dependencies]
fetch = ["gdown>=5.2.0"]
vis = ["rerun-sdk>=0.18.2"]

[build-system]
<<<<<<< HEAD
requires = ["scikit-build-core>=0.10", "pybind11", "pybind11-stubgen", "numpy"]
=======
requires = ["scikit-build-core>=0.8", "pybind11"]
>>>>>>> ba00ec1d
build-backend = "scikit_build_core.build"

[project.scripts]
evalio = "evalio.cli:main"

# -------------- Tools -------------- #
<<<<<<< HEAD
[tool.scikit-build]
minimum-version = "build-system.requires"
build-dir = "build/{wheel_tag}"

=======
# building
[tool.scikit-build]
minimum-version = "0.8"
build-dir = "build/{wheel_tag}"
sdist.include = ["cpp/evalio/pipelines-src/*"]

[tool.scikit-build.cmake.define]
EVALIO_BUILD_PYTHON = true

[tool.cibuildwheel]
# TODO: Add mac support eventually
build = "cp*-manylinux_x86_64"
manylinux-x86_64-image = "evalio_manylinux_2_28_x86_64"
test-command = "evalio ls pipelines"

# local developtment
>>>>>>> ba00ec1d
[tool.uv]
dev-dependencies = [
    "cmake>=3.30.3",
    "compdb>=0.2.0",
    "mypy>=1.11.2",
    "pip>=24.3.1",
    "pybind11-stubgen>=2.5.1",
    "pybind11>=2.13.6",
    "ruff>=0.6.8",
    "scikit-build-core>=0.10.7",
    "types-pyyaml>=6.0.12.20240917",
    "types-tabulate>=0.9.0.20240106",
    "types-tqdm>=4.66.0.20240417",
]

[tool.ruff]
exclude = ["cpp/**/*"]<|MERGE_RESOLUTION|>--- conflicted
+++ resolved
@@ -7,21 +7,12 @@
 readme = "README.md"
 requires-python = ">=3.10"
 dependencies = [
-<<<<<<< HEAD
-    "argcomplete>=3.5.0",
-    "numpy<2",
-    "pyyaml>=6.0.2",
-    "rosbags>=0.10.4",
-    "tabulate>=0.9.0",
-    "tqdm>=4.66.5",
-=======
     "argcomplete>=3.3.0",
     "numpy",
     "pyyaml>=6.0",
     "rosbags>=0.10",
     "tabulate>=0.9",
     "tqdm>=4.66",
->>>>>>> ba00ec1d
 ]
 keywords = [
     "lidar",
@@ -38,23 +29,13 @@
 vis = ["rerun-sdk>=0.18.2"]
 
 [build-system]
-<<<<<<< HEAD
-requires = ["scikit-build-core>=0.10", "pybind11", "pybind11-stubgen", "numpy"]
-=======
 requires = ["scikit-build-core>=0.8", "pybind11"]
->>>>>>> ba00ec1d
 build-backend = "scikit_build_core.build"
 
 [project.scripts]
 evalio = "evalio.cli:main"
 
 # -------------- Tools -------------- #
-<<<<<<< HEAD
-[tool.scikit-build]
-minimum-version = "build-system.requires"
-build-dir = "build/{wheel_tag}"
-
-=======
 # building
 [tool.scikit-build]
 minimum-version = "0.8"
@@ -71,7 +52,6 @@
 test-command = "evalio ls pipelines"
 
 # local developtment
->>>>>>> ba00ec1d
 [tool.uv]
 dev-dependencies = [
     "cmake>=3.30.3",
