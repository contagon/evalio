--- conflicted
+++ resolved
@@ -8,23 +8,6 @@
 #################### C++ Half ####################
 # Eigen 
 find_package(Eigen3 REQUIRED NO_MODULE)
-<<<<<<< HEAD
-
-find_package(pybind11 QUIET)
-if(NOT pybind11_FOUND)
-  include(FetchContent)
-  message(STATUS "Pulling pybind11 from git...")
-  FetchContent_Declare(
-      pybind11
-      GIT_REPOSITORY https://github.com/pybind/pybind11.git
-      GIT_TAG        v2.13.6
-  )
-  FetchContent_MakeAvailable(pybind11)
-endif()
-
-#################### ADD TARGETS ####################
-=======
->>>>>>> ba00ec1d
 add_subdirectory(cpp)
 
 #################### Python Bindings ####################
