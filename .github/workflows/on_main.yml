name: Main

on:
  push:
    branches:
      - main
      
permissions:
  contents: write
  pull-requests: write

jobs:
  # Release Please to create releases
  release:
    name: Release Please
    runs-on: ubuntu-latest
    outputs:
      # fromJSON to convert string "true"/"false" to boolean - doesn't match what's in release-please docs
      # https://github.com/googleapis/release-please-action/issues/912#issuecomment-2024459449
      release_created: ${{ steps.release.outputs.release_created }}
      tag_name: ${{ steps.release.outputs.tag_name }}
    steps:
      - uses: googleapis/release-please-action@v4
        id: release
        with:
          config-file: .github/release-please-config.json
          manifest-file: .github/.release-please-manifest.json
          token: ${{ secrets.RELEASE_PLEASE_GITHUB_TOKEN }}

  # Always run checks
  checks:
    name: Checks
    uses: ./.github/workflows/reusable_checks.yml
    secrets: inherit

  # Build docs, and deploy release docs if a release was created
  docs:
    name: Docs
    needs: release
    uses: ./.github/workflows/reusable_docs.yml
    secrets: inherit
    with:
      deploy_latest: true
<<<<<<< HEAD
      deploy_release: ${{ needs.release.outputs.release_created }}
=======
      deploy_release: ${{ fromJSON(needs.release-please.outputs.release_created) }}
>>>>>>> 9990c416

  # Build all of the wheels
  build:
    name: Build
    uses: ./.github/workflows/reusable_build.yml
    secrets: inherit
    with: 
      CIBW_BUILD: "cp*-manylinux_x86_64 cp*-macosx_arm64"

  # Upload wheels if a release was created
  upload:
    name: Upload
    needs: [build, release]
    runs-on: ubuntu-latest
<<<<<<< HEAD
    if: ${{ needs.release.outputs.release_created }}
=======
    if: ${{ fromJSON(needs.release-please.outputs.release_created) }}
>>>>>>> 9990c416
    environment: 
      name: pypi
      url: https://pypi.org/p/evalio
    permissions:
      id-token: write
    steps:
      - uses: actions/download-artifact@v4
        name: Download wheels
        with:
          # unpacks all CIBW artifacts into dist/
          pattern: cibw-*
          path: dist
          merge-multiple: true
      
      # upload to pypi
      - uses: pypa/gh-action-pypi-publish@release/v1
        name: Pypi

      # upload to GitHub Release
      - name: Github Release
        env:
          GITHUB_TOKEN: ${{ secrets.RELEASE_PLEASE_GITHUB_TOKEN }}
        run: gh release upload ${{ needs.release.outputs.tag_name }} ./dist/*<|MERGE_RESOLUTION|>--- conflicted
+++ resolved
@@ -41,11 +41,7 @@
     secrets: inherit
     with:
       deploy_latest: true
-<<<<<<< HEAD
       deploy_release: ${{ needs.release.outputs.release_created }}
-=======
-      deploy_release: ${{ fromJSON(needs.release-please.outputs.release_created) }}
->>>>>>> 9990c416
 
   # Build all of the wheels
   build:
@@ -60,11 +56,7 @@
     name: Upload
     needs: [build, release]
     runs-on: ubuntu-latest
-<<<<<<< HEAD
     if: ${{ needs.release.outputs.release_created }}
-=======
-    if: ${{ fromJSON(needs.release-please.outputs.release_created) }}
->>>>>>> 9990c416
     environment: 
       name: pypi
       url: https://pypi.org/p/evalio
