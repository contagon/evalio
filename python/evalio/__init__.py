import atexit
from typing import cast
import warnings
import os
import importlib

from tqdm import TqdmExperimentalWarning

from . import _cpp, datasets, pipelines, stats, types, utils
from ._cpp import abi_tag as _abi_tag


# remove false nanobind reference leak warnings
# https://github.com/wjakob/nanobind/discussions/13
def cleanup():
    import typing

    for cleanup in typing._cleanups:  # type: ignore
        cleanup()


atexit.register(cleanup)

# Ignore tqdm rich warnings
warnings.filterwarnings("ignore", category=TqdmExperimentalWarning)


# Register any custom modules specified in the environment
def _register_custom_modules(module_name: str):
    # Make sure we only attempt to register each module once
    if not hasattr(_register_custom_modules, "attempted"):
        _register_custom_modules.attempted = set()  # type: ignore

    if module_name in _register_custom_modules.attempted:  # type: ignore
        return
    _register_custom_modules.attempted.add(module_name)  # type: ignore

    try:
        module = importlib.import_module(module_name)
        pl_out = pipelines.register_pipeline(module=module)
        ds_out = datasets.register_dataset(module=module)

        if cast(int, pl_out) + cast(int, ds_out) == 0:
            utils.print_warning(
                f"No pipelines or datasets found in custom module '{module_name}'"
            )

    except ImportError:
        utils.print_warning(f"Failed to import custom module '{module_name}'")


if "EVALIO_CUSTOM" in os.environ:
    for module_name in os.environ["EVALIO_CUSTOM"].split(","):
        module_name = module_name.strip()
        _register_custom_modules(module_name)


<<<<<<< HEAD
__version__ = "0.3.0"
=======
__version__ = "0.4.0"
>>>>>>> 95020fc3
__all__ = [
    "_abi_tag",
    "datasets",
    "_cpp",
    "pipelines",
    "stats",
    "types",
    "utils",
    "__version__",
]<|MERGE_RESOLUTION|>--- conflicted
+++ resolved
@@ -55,11 +55,7 @@
         _register_custom_modules(module_name)
 
 
-<<<<<<< HEAD
-__version__ = "0.3.0"
-=======
 __version__ = "0.4.0"
->>>>>>> 95020fc3
 __all__ = [
     "_abi_tag",
     "datasets",
