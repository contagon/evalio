--- conflicted
+++ resolved
@@ -1,9 +1,4 @@
-<<<<<<< HEAD
-from enum import Enum
-from typing import Any, Literal, Optional, Sequence, TypedDict, cast, overload
-=======
 from typing import Any, Literal, Optional, TypedDict, cast, overload
->>>>>>> 21403a06
 from typing_extensions import TypeVar
 from uuid import UUID, uuid4
 
@@ -49,16 +44,6 @@
 )  # Color for ground truth in rerun
 
 
-<<<<<<< HEAD
-class VisOptions(Enum):
-    map = "m"
-    image = "i"
-    scan = "s"
-    features = "f"
-
-
-=======
->>>>>>> 21403a06
 try:
     import rerun as rr
     import rerun.blueprint as rrb
@@ -69,11 +54,7 @@
     )
 
     class RerunVis:  # type: ignore
-<<<<<<< HEAD
-        def __init__(self, args: Optional[list[VisOptions]], pipeline_names: list[str]):
-=======
         def __init__(self, args: Optional[set[VisOption]], pipeline_names: list[str]):
->>>>>>> 21403a06
             self.args = args
             self.pipeline_names = pipeline_names
 
@@ -119,11 +100,7 @@
                 for n in self.pipeline_names
             }
 
-<<<<<<< HEAD
-            if self.args is not None and VisOptions.image in self.args:
-=======
             if self.args is not None and VisOption.IMAGE in self.args:
->>>>>>> 21403a06
                 return rrb.Blueprint(
                     rrb.Vertical(
                         rrb.Spatial2DView(),  # image
@@ -153,9 +130,6 @@
 
             self.rec.log("gt", convert(self.gt, color=GT_COLOR), static=True)
 
-<<<<<<< HEAD
-        def new_pipe(self, pipe_name: str):
-=======
             # reset other variables
             self.pn = None
             self.gt_o_T_imu_o = None
@@ -163,7 +137,6 @@
             self.colors = None
 
         def new_pipe(self, pipe_name: str, feat_num: int):
->>>>>>> 21403a06
             if self.args is None:
                 return
 
@@ -187,19 +160,9 @@
             self.trajectory = Trajectory(stamps=[], poses=[])
             self.rec.log(f"{self.pn}/imu/lidar", convert(self.imu_T_lidar), static=True)
 
-<<<<<<< HEAD
-        def log(
-            self,
-            data: LidarMeasurement,
-            features: dict[str, list[Point]],
-            pose: SE3,
-            pipe: Pipeline,
-        ):
-=======
             self.gt_o_T_imu_o = None
 
         def log_scan(self, data: LidarMeasurement):
->>>>>>> 21403a06
             if self.args is None:
                 return
 
@@ -292,11 +255,7 @@
             self.rec.set_time("evalio_time", timestamp=stamp.to_sec())
 
             # Features from the scan
-<<<<<<< HEAD
-            if VisOptions.features in self.args:
-=======
             if VisOption.FEATURES in self.args:
->>>>>>> 21403a06
                 if len(features) > 0:
                     for (k, p), c in zip(features.items(), self.colors):
                         self.rec.log(
@@ -304,30 +263,6 @@
                             convert(p, color=c, radii=0.12),
                         )
 
-<<<<<<< HEAD
-            # Include the current map
-            if VisOptions.map in self.args:
-                for (k, p), c in zip(pipe.map().items(), self.colors):
-                    self.rec.log(f"{self.pn}/map/{k}", convert(p, color=c, radii=0.03))
-
-            # Include the original point cloud
-            if VisOptions.scan in self.args:
-                self.rec.log(
-                    f"{self.pn}/imu/lidar/scan",
-                    convert(data, color=self.colors[-2], radii=0.08),
-                )
-
-            # Include the intensity image
-            if VisOptions.image in self.args:
-                intensity = np.array([d.intensity for d in data.points])
-                # row major order
-                image = intensity.reshape(
-                    (self.lidar_params.num_rows, self.lidar_params.num_columns)
-                )
-                self.rec.log("image", rr.Image(image))
-
-=======
->>>>>>> 21403a06
     # ------------------------- For converting to rerun types ------------------------- #
     # point clouds
     @overload
@@ -540,11 +475,7 @@
 
     class RerunVis:
         def __init__(
-<<<<<<< HEAD
-            self, args: Optional[list[VisOptions]], pipeline_names: list[str]
-=======
             self, args: Optional[set[VisOption]], pipeline_names: list[str]
->>>>>>> 21403a06
         ) -> None:
             if args is not None:
                 print_warning("Rerun not found, visualization disabled")
