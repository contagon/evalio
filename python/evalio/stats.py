from enum import StrEnum, auto
from typing_extensions import TypeVar

from evalio.utils import print_warning
from evalio._cpp.helpers import closest  # type: ignore
from . import types as ty

from dataclasses import dataclass

import numpy as np

from typing import cast
from numpy.typing import NDArray

from copy import deepcopy


class MetricKind(StrEnum):
    """Simple enum to define the metric to use for summarizing the error. Used in [Error][evalio.stats.Error.summarize]."""

    mean = auto()
    """Mean"""
    median = auto()
    """Median"""
    sse = auto()
    """Sqrt of Sum of squared errors"""


@dataclass
class WindowMeters:
    """Dataclass to hold the parameters for a distance-based window."""

    value: float
    """Distance in meters"""

    def name(self) -> str:
        """Get a string representation of the window."""
        return f"{self.value:.1f}m"


@dataclass
class WindowSeconds:
    """Dataclass to hold the parameters for a time-based window."""

    value: float
    """Duration of the window in seconds"""

    def name(self) -> str:
        """Get a string representation of the window."""
        return f"{self.value}s"


WindowKind = WindowMeters | WindowSeconds
"""Type alias for either a [WindowMeters][evalio.stats.WindowMeters] or a [WindowSeconds][evalio.stats.WindowSeconds]."""


@dataclass(kw_only=True)
class Metric:
    """Simple dataclass to hold the resulting metrics. Likely output from [Error][evalio.stats.Error]."""

    trans: float
    """translation error in meters"""
    rot: float
    """rotation error in degrees"""


@dataclass(kw_only=True)
class Error:
    """
    Dataclass to hold the error between two trajectories.
    Generally output from computing [ate][evalio.stats.ate] or [rte][evalio.stats.rte].

    Contains a (n,) arrays of translation and rotation errors.
    """

    # Shape: (n,)
    trans: NDArray[np.float64]
    """translation error, shape (n,), in meters"""
    rot: NDArray[np.float64]
    """rotation error, shape (n,), in degrees"""

    def summarize(self, metric: MetricKind) -> Metric:
        """How to summarize the vector of errors.

        Args:
            metric (MetricKind): The metric to use for summarizing the error,
                either mean, median, or sse.

        Returns:
            The summarized error
        """
        match metric:
            case MetricKind.mean:
                return self.mean()
            case MetricKind.median:
                return self.median()
            case MetricKind.sse:
                return self.sse()

    def mean(self) -> Metric:
        """Compute the mean of the errors."""
        return Metric(rot=self.rot.mean(), trans=self.trans.mean())

    def sse(self) -> Metric:
        """Compute the sqrt of sum of squared errors."""
        length = len(self.rot)
        return Metric(
            rot=float(np.sqrt(self.rot @ self.rot / length)),
            trans=float(np.sqrt(self.trans @ self.trans / length)),
        )

    def median(self) -> Metric:
        """Compute the median of the errors."""
        return Metric(
            rot=cast(float, np.median(self.rot)),
            trans=cast(float, np.median(self.trans)),
        )


M1 = TypeVar("M1", bound=ty.Metadata | None)
M2 = TypeVar("M2", bound=ty.Metadata | None)


def align(
    traj: ty.Trajectory[M1], gt: ty.Trajectory[M2], in_place: bool = False
) -> tuple[ty.Trajectory[M1], ty.Trajectory[M2]]:
    """Align the trajectories both spatially and temporally.

    The resulting trajectories will be have the same origin as the second ("gt") trajectory.
    See [align_poses][evalio.stats.align_poses] and [align_stamps][evalio.stats.align_stamps] for more details.

    Args:
        traj (Trajectory): One of the trajectories to align.
        gt (Trajectory): The other trajectory to align to.
        in_place (bool, optional): If true, the original trajectory will be modified. Defaults to False.
    """
    if not in_place:
        traj = deepcopy(traj)
        gt = deepcopy(gt)

    align_stamps(traj, gt)
    align_poses(traj, gt)

    return traj, gt


def align_poses(traj: ty.Trajectory[M1], other: ty.Trajectory[M2]):
    """Align the trajectory in place to another trajectory. Operates in place.

    This results in the current trajectory having an identical first pose to the other trajectory.
    Assumes the first pose of both trajectories have the same stamp.

    Args:
        traj (Trajectory): The trajectory that will be modified
        other (Trajectory): The trajectory to align to.
    """
    this = traj.poses[0]
    oth = other.poses[0]
    delta = oth * this.inverse()

    for i in range(len(traj.poses)):
        traj.poses[i] = delta * traj.poses[i]


def align_stamps(traj1: ty.Trajectory[M1], traj2: ty.Trajectory[M2]):
    """Select the closest poses in traj1 and traj2. Operates in place.

    Does this by finding the higher frame rate trajectory and subsampling it to the closest poses of the other one.
    Additionally it checks the beginning of the trajectories to make sure they start at about the same stamp.

    Args:
        traj1 (Trajectory): One trajectory
        traj2 (Trajectory): Other trajectory
    """
    # Check if we need to skip poses in traj1
    first_pose_idx = 0
    while traj1.stamps[first_pose_idx] < traj2.stamps[0]:
        first_pose_idx += 1
    if not closest(
        traj2.stamps[0],
        traj1.stamps[first_pose_idx - 1],
        traj1.stamps[first_pose_idx],
    ):
        first_pose_idx -= 1
    traj1.stamps = traj1.stamps[first_pose_idx:]
    traj1.poses = traj1.poses[first_pose_idx:]

    # Check if we need to skip poses in traj2
    first_pose_idx = 0
    while traj2.stamps[first_pose_idx] < traj1.stamps[0]:
        first_pose_idx += 1
    if not closest(
        traj1.stamps[0],
        traj2.stamps[first_pose_idx - 1],
        traj2.stamps[first_pose_idx],
    ):
        first_pose_idx -= 1
    traj2.stamps = traj2.stamps[first_pose_idx:]
    traj2.poses = traj2.poses[first_pose_idx:]

    # Find the one that is at a higher frame rate
    # Leaves us with traj1 being the one with the higher frame rate
    swapped = False
    traj_1_dt = (traj1.stamps[-1] - traj1.stamps[0]).to_sec() / len(traj1.stamps)
    traj_2_dt = (traj2.stamps[-1] - traj2.stamps[0]).to_sec() / len(traj2.stamps)
    if traj_1_dt > traj_2_dt:
        traj1, traj2 = traj2, traj1  # type: ignore
        swapped = True

    # cache this value
    len_traj1 = len(traj1)

    # Align the two trajectories by subsampling keeping traj1 stamps
    traj1_idx = 0
    traj1_stamps: list[ty.Stamp] = []
    traj1_poses: list[ty.SE3] = []
    for i, stamp in enumerate(traj2.stamps):
        while traj1_idx < len_traj1 - 1 and traj1.stamps[traj1_idx] < stamp:
            traj1_idx += 1

        # go back one if we overshot
        if not closest(stamp, traj1.stamps[traj1_idx - 1], traj1.stamps[traj1_idx]):
            traj1_idx -= 1

        traj1_stamps.append(traj1.stamps[traj1_idx])
        traj1_poses.append(traj1.poses[traj1_idx])

        if traj1_idx >= len_traj1 - 1:
            traj2.stamps = traj2.stamps[: i + 1]
            traj2.poses = traj2.poses[: i + 1]
            break

    traj1.stamps = traj1_stamps
    traj1.poses = traj1_poses

    if swapped:
        traj1, traj2 = traj2, traj1  # type: ignore


def _compute_metric(gts: list[ty.SE3], poses: list[ty.SE3]) -> Error:
    """Iterate and compute the SE(3) delta between two lists of poses.

    Args:
        gts (list[SE3]): One of the lists of poses
        poses (list[SE3]): The other list of poses

    Returns:
        The computed error
    """
    assert len(gts) == len(poses)

    error_t = np.zeros(len(gts))
    error_r = np.zeros(len(gts))
    for i, (gt, pose) in enumerate(zip(gts, poses)):
        error_r[i], error_t[i] = ty.SE3.error(gt, pose)

    return Error(rot=error_r, trans=error_t)


def _check_aligned(traj: ty.Trajectory[M1], gt: ty.Trajectory[M2]) -> bool:
    """Check if the two trajectories are aligned.

    This is done by checking if the first poses are identical, and if there's the same number of poses in both trajectories.

    Args:
        traj (Trajectory): One of the trajectories
        gt (Trajectory): The other trajectory

    Returns:
        True if the two trajectories are aligned, False otherwise
    """
    # Check if the two trajectories are aligned
    delta = gt.poses[0].inverse() * traj.poses[0]
    r = delta.rot.log()
    return bool(
        len(traj.stamps) == len(gt.stamps)
        and (delta.trans @ delta.trans < 1e-6)
        and (r @ r < 1e-6)
    )


def ate(traj: ty.Trajectory[M1], gt: ty.Trajectory[M2]) -> Error:
    """Compute the Absolute Trajectory Error (ATE) between two trajectories.

    Will check if the two trajectories are aligned and if not, will align them.
    Will not modify the original trajectories.

    Args:
        traj (Trajectory): One of the trajectories
        gt (Trajectory): The other trajectory

    Returns:
        The computed error
    """
    if not _check_aligned(traj, gt):
        traj, gt = align(traj, gt)

    # Compute the ATE
    return _compute_metric(gt.poses, traj.poses)


def rte(
    traj: ty.Trajectory[M1],
    gt: ty.Trajectory[M2],
    window: WindowKind = WindowMeters(30),
) -> Error:
    """Compute the Relative Trajectory Error (RTE) between two trajectories.

    Will check if the two trajectories are aligned and if not, will align them.
    Will not modify the original trajectories.

    Args:
        traj (Trajectory): One of the trajectories
        gt (Trajectory): The other trajectory
        window (WindowKind, optional): The window to use for computing the RTE.
            Either a [WindowMeters][evalio.stats.WindowMeters] or a [WindowSeconds][evalio.stats.WindowSeconds].
            Defaults to WindowMeters(30), which is a 30 meter window.
    Returns:
        The computed error
    """
    if not _check_aligned(traj, gt):
        traj, gt = align(traj, gt)

    if window.value <= 0:
        raise ValueError("Window size must be positive")

    window_deltas_poses: list[ty.SE3] = []
    window_deltas_gts: list[ty.SE3] = []

    # cache this value
    len_gt = len(gt)

    if isinstance(window, WindowSeconds):
        # Find our pairs for computation
        end_idx = 1
        duration = ty.Duration.from_sec(window.value)

        for i in range(len_gt):
            while end_idx < len_gt and gt.stamps[end_idx] - gt.stamps[i] < duration:
                end_idx += 1

            if end_idx >= len_gt:
                break

            window_deltas_poses.append(traj.poses[i].inverse() * traj.poses[end_idx])
            window_deltas_gts.append(gt.poses[i].inverse() * gt.poses[end_idx])

<<<<<<< HEAD
            end_idx_prev = end_idx
=======
>>>>>>> 95020fc3

    elif isinstance(window, WindowMeters):
        # Compute deltas for all of ground truth poses
        dist = np.zeros(len_gt)
        for i in range(1, len_gt):
            dist[i] = ty.SE3.distance(gt.poses[i], gt.poses[i - 1])

        cum_dist = np.cumsum(dist)
        end_idx = 1
        end_idx_prev = 0

        # Find our pairs for computation
        for i in range(len_gt):
            while end_idx < len_gt and cum_dist[end_idx] - cum_dist[i] < window.value:
                end_idx += 1

            if end_idx >= len_gt:
                break
            elif end_idx == end_idx_prev:
                continue

            window_deltas_poses.append(traj.poses[i].inverse() * traj.poses[end_idx])
            window_deltas_gts.append(gt.poses[i].inverse() * gt.poses[end_idx])

            end_idx_prev = end_idx

    if len(window_deltas_poses) == 0:
        if isinstance(traj.metadata, ty.Experiment):
            print_warning(
                f"No {window} windows found for '{traj.metadata.name}' on '{traj.metadata.sequence}'"
            )
        else:
            print_warning(f"No {window} windows found")
        return Error(rot=np.array([np.nan]), trans=np.array([np.nan]))

    # Compute the RTE
    return _compute_metric(window_deltas_gts, window_deltas_poses)<|MERGE_RESOLUTION|>--- conflicted
+++ resolved
@@ -345,11 +345,6 @@
             window_deltas_poses.append(traj.poses[i].inverse() * traj.poses[end_idx])
             window_deltas_gts.append(gt.poses[i].inverse() * gt.poses[end_idx])
 
-<<<<<<< HEAD
-            end_idx_prev = end_idx
-=======
->>>>>>> 95020fc3
-
     elif isinstance(window, WindowMeters):
         # Compute deltas for all of ground truth poses
         dist = np.zeros(len_gt)
