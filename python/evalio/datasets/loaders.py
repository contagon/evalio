from collections.abc import Iterator
from typing import Callable, Any, Optional, TypeVar
from pathlib import Path

from evalio._cpp._helpers import (  # type: ignore
    DataType,
    Field,
    PointCloudMetadata,
    pc2_to_evalio,
    fill_col_col_major,
    fill_col_row_major,
    reorder_points,
    shift_point_stamps,
)
from evalio.types import (
    ImuMeasurement,
    LidarMeasurement,
    LidarParams,
    Stamp,
    Duration,
)
from evalio.datasets.base import DatasetIterator, Measurement
from rosbags.highlevel import AnyReader
from rosbags.typesys import Stores, get_typestore
import numpy as np
from dataclasses import dataclass
from enum import StrEnum, auto
from evalio.utils import print_warning

from rich.table import Table
from rich.console import Console
from rich import box


# ------------------------- Iterator over a rosbag ------------------------- #
# Various properties that a pointcloud may have - we iterate over them
# TODO: Nest these into LidarFormatParams or something
class LidarStamp(StrEnum):
    Start = auto()
    End = auto()


class LidarPointStamp(StrEnum):
    Guess = auto()
    Start = auto()
    End = auto()


class LidarMajor(StrEnum):
    Guess = auto()
    Row = auto()
    Column = auto()


class LidarDensity(StrEnum):
    Guess = auto()
    AllPoints = auto()
    OnlyValidPoints = auto()


@dataclass
class LidarFormatParams:
    stamp: LidarStamp = LidarStamp.Start
    point_stamp: LidarPointStamp = LidarPointStamp.Guess
    major: LidarMajor = LidarMajor.Guess
    density: LidarDensity = LidarDensity.Guess


class RosbagIter(DatasetIterator):
    """An iterator for loading from rosbag files.

    This is a wrapper around the rosbags library, with some niceties for converting ros PointCloud2 messages to a standardized format.
    Has identical methods to [DatasetIterator][evalio.datasets.DatasetIterator].
    """

    def __init__(
        self,
        path: Path,
        lidar_topic: str,
        imu_topic: str,
        lidar_params: LidarParams,
        type_store: Optional[Stores] = None,
        # Reduce compute by telling the iterator how to format the pointcloud
        lidar_format: Optional[LidarFormatParams] = None,
        custom_col_func: Optional[Callable[[LidarMeasurement], None]] = None,
    ):
        """
        Args:
            path (Path): Location of rosbag file(s) or dir(s). If a directory is passed containing multiple bags (ros1 or ros2), all will be loaded.
            lidar_topic (str): Name of lidar topic.
            imu_topic (str): Name of imu topic.
            lidar_params (LidarParams): Lidar parameters, can be gotten from [lidar_params][evalio.datasets.Dataset.lidar_params].
            type_store (Optional[Stores], optional): Additional type store to be loaded into rosbags. Defaults to None.
            lidar_format (Optional[LidarFormatParams], optional): Various parameters for how lidar data is stored. If not specified, most will try to be inferred. We strongly recommend setting this to ensure data is standardized properly. Defaults to None.
            custom_col_func (Optional[Callable[[LidarMeasurement], None]], optional): Function to put the point cloud in row major format. Will generally not be needed, except for strange default orderings. Defaults to None.

        Raises:
            FileNotFoundError: If the path is a directory and no .bag files are found.
            ValueError: If the lidar or imu topic is not found in the bag file.
        """
        self.lidar_topic = lidar_topic
        self.imu_topic = imu_topic
        self.lidar_params = lidar_params
        if lidar_format is None:
            self.lidar_format = LidarFormatParams()
        else:
            self.lidar_format = lidar_format
        self.custom_col_func = custom_col_func

        # Find all bags (may be either ros1 .bag files or ros2 bag/ dirs)
        if path.is_file():
            # Provide path is a ros1 .bag file
            self.path = [path]
        else:

            def is_ros2_bag(d):
                return bool(list(d.glob("*.mcap")) + list(d.glob("*.db3")))

            # Path provided is a directory may be ros2 bag/ dir or contain multiple bags
<<<<<<< HEAD
            ros1_bag_file_list = [p for p in path.glob("*.bag") if "orig" not in str(p)]
            ros2_bag_dir_list = [
                d for d in path.glob("*/") if "orig" not in str(d) and is_ros2_bag(d)
            ]
=======
            ros1_bag_file_list = [p for p in path.glob("*.bag")]
            ros2_bag_dir_list = [d for d in path.glob("*/") if is_ros2_bag(d)]
>>>>>>> 0f3f3d6e

            if ros1_bag_file_list:  # path contains ros1 .bag files
                self.path = ros1_bag_file_list
            elif ros2_bag_dir_list:  # path contains ros2 bag/ directories
                self.path = ros2_bag_dir_list
            elif is_ros2_bag(path):  # path is a ros2 bag/ (contains mcap or db3 file)
                self.path = [path]
            else:
                raise ValueError(
                    f"Invalid rosbag path: {path}\nExpected path to be one of:\na) ros1 .bag \nb) ros2 bag/ dir or \nc) directory multiple a or b"
                )

        # Open the bag file
        self.reader = AnyReader(self.path)
        self.reader.open()

        # force load passed in type store
        # there is a default_typestore parameter in AnyReader, but it won't be used if one of bags has msgdefs
        # this works around that, but may be unstable
        # https://gitlab.com/ternaris/rosbags/-/blob/master/src/rosbags/highlevel/anyreader.py?ref_type=heads#L125-140
        if type_store is not None:
            self.reader.typestore.register(get_typestore(type_store).fielddefs)

        self.connections_lidar = [
            x for x in self.reader.connections if x.topic == self.lidar_topic
        ]
        self.connections_imu = [
            x for x in self.reader.connections if x.topic == self.imu_topic
        ]

        if len(self.connections_imu) == 0 or len(self.connections_lidar) == 0:
            table = Table(title="Rosbag Connections", highlight=True, box=box.ROUNDED)
            table.add_column("Topic", justify="right")
            table.add_column("MsgType", justify="left")
            for c in self.reader.connections:
                table.add_row(c.topic, c.msgtype)
            Console().print(table)

            if len(self.connections_imu) == 0:
                raise ValueError(f"Could not find topic {self.imu_topic}")
            if len(self.connections_lidar) == 0:
                raise ValueError(f"Could not find topic {self.lidar_topic}")

        self.lidar_count = sum(
            [x.msgcount for x in self.connections_lidar if x.topic == self.lidar_topic]
        )

    def __len__(self):
        return self.lidar_count

    # ------------------------- Iterators ------------------------- #
    def __iter__(self):
        iterator = self.reader.messages(
            connections=self.connections_lidar + self.connections_imu
        )

        for connection, timestamp, rawdata in iterator:
            msg = self.reader.deserialize(rawdata, connection.msgtype)
            if connection.msgtype == "sensor_msgs/msg/PointCloud2":
                yield self._lidar_conversion(msg)
            elif connection.msgtype == "sensor_msgs/msg/Imu":
                yield self._imu_conversion(msg)
            else:
                raise ValueError(f"Unknown message type {connection.msgtype}")

    def imu_iter(self) -> Iterator[ImuMeasurement]:
        iterator = self.reader.messages(connections=self.connections_imu)

        for connection, timestamp, rawdata in iterator:
            msg = self.reader.deserialize(rawdata, connection.msgtype)
            yield self._imu_conversion(msg)

    def lidar_iter(self) -> Iterator[LidarMeasurement]:
        iterator = self.reader.messages(connections=self.connections_lidar)

        for connection, timestamp, rawdata in iterator:
            msg = self.reader.deserialize(rawdata, connection.msgtype)
            yield self._lidar_conversion(msg)

    # ------------------------- Convertors ------------------------- #
    def _imu_conversion(self, msg: Any) -> ImuMeasurement:
        acc = msg.linear_acceleration
        acc = np.array([acc.x, acc.y, acc.z])
        gyro = msg.angular_velocity
        gyro = np.array([gyro.x, gyro.y, gyro.z])

        stamp = Stamp(sec=msg.header.stamp.sec, nsec=msg.header.stamp.nanosec)
        return ImuMeasurement(stamp, gyro, acc)

    def _lidar_conversion(self, msg: Any) -> LidarMeasurement:
        # ------------------------- Convert to our type ------------------------- #
        fields = []
        for f in msg.fields:
            fields.append(
                Field(name=f.name, datatype=DataType(f.datatype), offset=f.offset)
            )

        stamp = Stamp(sec=msg.header.stamp.sec, nsec=msg.header.stamp.nanosec)

        # Adjust the stamp to the start of the scan
        # Do this early so we can use the stamp for the rest of the conversion
        match self.lidar_format.stamp:
            case LidarStamp.Start:
                pass
            case LidarStamp.End:
                stamp = stamp - self.lidar_params.delta_time()

        cloud = PointCloudMetadata(
            stamp=stamp,
            height=msg.height,
            width=msg.width,
            row_step=msg.row_step,
            point_step=msg.point_step,
            is_bigendian=msg.is_bigendian,
            is_dense=msg.is_dense,
        )
        scan: LidarMeasurement = pc2_to_evalio(cloud, fields, bytes(msg.data))  # type:ignore

        # ------------------------- Handle formatting properly ------------------------- #
        # For the ones that have been guessed, use heuristics to figure out format
        # Will only be ran on the first cloud, afterwords it will be set
        # row major
        if self.lidar_format.major == LidarMajor.Guess:
            if scan.points[0].row == scan.points[1].row:
                self.lidar_format.major = LidarMajor.Row
            else:
                self.lidar_format.major = LidarMajor.Column
        # density
        if self.lidar_format.density == LidarDensity.Guess:
            if (
                len(scan.points)
                == self.lidar_params.num_rows * self.lidar_params.num_columns
            ):
                self.lidar_format.density = LidarDensity.AllPoints
            else:
                self.lidar_format.density = LidarDensity.OnlyValidPoints
        # point stamp
        if self.lidar_format.point_stamp == LidarPointStamp.Guess:
            # Leave a little fudge room just in case
            # 2000ns = 0.002ms
            min_time = min(scan.points, key=lambda x: x.t).t
            if min_time < Duration.from_nsec(-2000):
                self.lidar_format.point_stamp = LidarPointStamp.End
            else:
                self.lidar_format.point_stamp = LidarPointStamp.Start

        if (
            self.lidar_format.major == LidarMajor.Row
            and self.lidar_format.density == LidarDensity.OnlyValidPoints
        ):
            print_warning(
                "Loading row major scan with only valid points. Can't identify where missing points should go, putting at end of scanline"
            )

        # Begin standardizing the pointcloud

        # Make point stamps relative to the start of the scan
        match self.lidar_format.point_stamp:
            case LidarPointStamp.Start:
                pass
            case LidarPointStamp.End:
                shift_point_stamps(scan, self.lidar_params.delta_time())

        # Add column indices
        if self.custom_col_func is not None:
            self.custom_col_func(scan)
        else:
            match self.lidar_format.major:
                case LidarMajor.Row:
                    fill_col_row_major(scan)
                case LidarMajor.Column:
                    fill_col_col_major(scan)

        # Reorder the points into row major with invalid points in the correct spots
        if (
            self.lidar_format.major == LidarMajor.Row
            and self.lidar_format.density == LidarDensity.AllPoints
        ):
            pass
        else:
            reorder_points(
                scan, self.lidar_params.num_rows, self.lidar_params.num_columns
            )

        return scan


# ------------------------- Flexible Iterator for Anything ------------------------- #
class RawDataIter(DatasetIterator):
    """An iterator for loading from python iterables.

    Interleaves imu and lidar iterables. Allows for arbitrary data to be loaded and presented in a consistent manner for the base [Dataset][evalio.datasets.Dataset] class.
    Has identical methods to [DatasetIterator][evalio.datasets.DatasetIterator].
    """

    T = TypeVar("T", ImuMeasurement, LidarMeasurement)

    def __init__(
        self,
        iter_lidar: Iterator[LidarMeasurement],
        iter_imu: Iterator[ImuMeasurement],
        num_lidar: int,
    ):
        """
        Args:
            iter_lidar (Iterator[LidarMeasurement]): An iterator over LidarMeasurement
            iter_imu (Iterator[ImuMeasurement]): An iterator over ImuMeasurement
            num_lidar (int): The number of lidar measurements

        ``` py
        from evalio.datasets.loaders import RawDataIter
        from evalio.types import ImuMeasurement, LidarMeasurement, Stamp
        import numpy as np

        # Create some fake data
        imu_iter = (
            ImuMeasurement(Stamp.from_sec(i), np.zeros(3), np.zeros(3))
            for i in range(10)
        )
        lidar_iter = (LidarMeasurement(Stamp.from_sec(i + 0.1)) for i in range(10))

        # Create the iterator
        rawdata = RawDataIter(imu_iter, lidar_iter, 10)
        ```
        """
        self.iter_lidar = iter_lidar
        self.iter_imu = iter_imu
        self.num_lidar = num_lidar
        # These hold the current values for iteration to compare stamps on what should be returned
        self.next_lidar = None
        self.next_imu = None

    def imu_iter(self) -> Iterator[ImuMeasurement]:
        return self.iter_imu

    def lidar_iter(self) -> Iterator[LidarMeasurement]:
        return self.iter_lidar

    def __len__(self) -> int:
        return self.num_lidar

    @staticmethod
    def _step(iter: Iterator[T]) -> Optional[T]:
        try:
            return next(iter)
        except StopIteration:
            return None

    def __iter__(self) -> Iterator[Measurement]:
        self.next_imu = next(self.iter_imu)
        self.next_lidar = next(self.iter_lidar)
        return self

    def __next__(self) -> Measurement:
        # fmt: off
        match (self.next_imu, self.next_lidar):
            case (None, None):
                raise StopIteration
            case (None, _):
                to_return, self.next_lidar = self.next_lidar, self._step(self.iter_lidar)
                return to_return
            case (_, None):
                to_return, self.next_imu = self.next_imu, self._step(self.iter_imu)
                return to_return
            case (imu, lidar):
                if imu.stamp < lidar.stamp:
                    to_return, self.next_imu = self.next_imu, self._step(self.iter_imu)
                    return to_return
                else:
                    to_return, self.next_lidar = self.next_lidar, self._step(self.iter_lidar)
                    return to_return<|MERGE_RESOLUTION|>--- conflicted
+++ resolved
@@ -117,15 +117,8 @@
                 return bool(list(d.glob("*.mcap")) + list(d.glob("*.db3")))
 
             # Path provided is a directory may be ros2 bag/ dir or contain multiple bags
-<<<<<<< HEAD
-            ros1_bag_file_list = [p for p in path.glob("*.bag") if "orig" not in str(p)]
-            ros2_bag_dir_list = [
-                d for d in path.glob("*/") if "orig" not in str(d) and is_ros2_bag(d)
-            ]
-=======
             ros1_bag_file_list = [p for p in path.glob("*.bag")]
             ros2_bag_dir_list = [d for d in path.glob("*/") if is_ros2_bag(d)]
->>>>>>> 0f3f3d6e
 
             if ros1_bag_file_list:  # path contains ros1 .bag files
                 self.path = ros1_bag_file_list
