from pathlib import Path
from typing import Iterable, Iterator, Optional, Union
from itertools import islice

import os
from enum import StrEnum, auto, Enum

from evalio.types import (
    SE3,
    ImuMeasurement,
    ImuParams,
    LidarMeasurement,
    LidarParams,
    Trajectory,
)

from evalio.utils import print_warning

Measurement = Union[ImuMeasurement, LidarMeasurement]

_DATA_DIR = Path(os.environ.get("EVALIO_DATA", "evalio_data"))
_WARNED = False


class DatasetIterator(Iterable[Measurement]):
    """This is the base class for iterating over datasets.

    This class is the main interface used to iterate over the dataset's measurements.
    It provides an interface for iterating over IMU and Lidar measurements, as well as all measurements interleaved.
    This allows for standardizing access to loading data, while allowing for loading parameters in [Dataset][evalio.datasets.Dataset] without having to load the data.
    """

    def imu_iter(self) -> Iterator[ImuMeasurement]:
        """Main interface for iterating over IMU measurements.

        Yields:
            Iterator[ImuMeasurement]: Iterator of IMU measurements.
        """
        ...

    def lidar_iter(self) -> Iterator[LidarMeasurement]:
        """Main interface for iterating over Lidar measurements.

        Yields:
            Iterator[LidarMeasurement]: Iterator of Lidar measurements.
        """
        ...

    def __iter__(self) -> Iterator[Measurement]:
        """Main interface for iterating over all measurements.

        Yields:
            Iterator[Measurement]: Iterator of all measurements (IMU and Lidar).
        """

        ...

    # Return the number of lidar scans
    def __len__(self) -> int:
        """Number of lidar scans.

        Returns:
            int: Number of lidar scans.
        """
        ...


class Dataset(StrEnum):
    """The base class for all datasets.

    This class provides an interface for loading datasets, including loading parameters and iterating over measurements.
    All datasets are string enums, where each enum member represents a trajectory sequence in the dataset.
    """

    # ------------------------- For loading data ------------------------- #
    def data_iter(self) -> DatasetIterator:
        """
        Provides an iterator over the dataset's measurements.

        Returns:
            DatasetIterator: An iterator that yields measurements from the dataset.
        """
        ...

    # Return the ground truth in the ground truth frame
    def ground_truth_raw(self) -> Trajectory:
        """
        Retrieves the raw ground truth trajectory, as represented in the ground truth frame.

        Returns:
            Trajectory: The raw ground truth trajectory data.
        """
        ...

    # ------------------------- For loading params ------------------------- #
<<<<<<< HEAD
    @staticmethod
    def url() -> str:
        """Webpage with the dataset information.

        Returns:
            str: URL of the dataset webpage.
        """
        ...

    def imu_T_lidar(self) -> SE3:
        """Returns the transformation from IMU to Lidar frame.

        Returns:
            SE3: Transformation from IMU to Lidar frame.
        """
        ...

    def imu_T_gt(self) -> SE3:
        """Retrieves the transformation from IMU to ground truth frame.

        Returns:
            SE3: Transformation from IMU to ground truth frame.
        """
        ...
=======
    def imu_T_lidar(self) -> SE3: ...
>>>>>>> 3413c840

    def imu_params(self) -> ImuParams:
        """Specifies the parameters of the IMU.

        Returns:
            ImuParams: Parameters of the IMU.
        """
        ...

    def lidar_params(self) -> LidarParams:
        """Specifies the parameters of the Lidar.

        Returns:
            LidarParams: Parameters of the Lidar.
        """
        ...

    def files(self) -> list[str | Path]:
        """Return list of files required to run this dataset.

        If a returned type is a Path, it will be checked as is. If it is a string, it will be prepended with [folder][evalio.datasets.Dataset.folder].

        Returns:
            list[str]: _description_
        """
        ...

    # ------------------------- Optional dataset info ------------------------- #
    @staticmethod
    def url() -> str:
        return "-"

    def environment(self) -> str:
        return "-"

    def vehicle(self) -> str:
        return "-"

    # ------------------------- Optional overrides ------------------------- #
    # Optional method
    def download(self) -> None:
        """Method to download the dataset.

        Completely optional to implement, although most datasets do.

        Raises:
            NotImplementedError: If not implemented.
        """
        raise NotImplementedError("Download not implemented")

    # TODO: This would match better as a "classproperty", but not will involve some work
    @classmethod
    def dataset_name(cls) -> str:
        """Name of the dataset, in snake case.

        This is the name that will be used when parsing directly from a string. Currently is automatically generated from the class name, but can be overridden.

        Returns:
            str: _description_
        """
        return pascal_to_snake(cls.__name__)

    # ------------------------- Helpers that wrap the above ------------------------- #
    def is_downloaded(self) -> bool:
        """Verify if the dataset is downloaded.

        Returns:
            bool: True if the dataset is downloaded, False otherwise.
        """
        self._warn_default_dir()
        for f in self.files():
            if isinstance(f, str):
                if not (self.folder / f).exists():
                    return False
            else:
                if not f.exists():
                    return False

        return True

    def ground_truth(self) -> Trajectory:
        """Get the ground truth trajectory in the **IMU** frame, rather than the ground truth frame as returned in [ground_truth_raw][evalio.datasets.Dataset.ground_truth_raw].

        Returns:
            Trajectory: The ground truth trajectory in the IMU frame.
        """
        gt_traj = self.ground_truth_raw()
        gt_T_imu = self.imu_T_gt().inverse()

        # Convert to IMU frame
        for i in range(len(gt_traj)):
            gt_o_T_gt_i = gt_traj.poses[i]
            gt_traj.poses[i] = gt_o_T_gt_i * gt_T_imu

        return gt_traj

    def _fail_not_downloaded(self):
        if not self.is_downloaded():
            # TODO: Make this print with rich?
            raise ValueError(
                f"Data for {self} not found, please use `evalio download {self}` to download"
            )

    @classmethod
    def _warn_default_dir(cls):
        global _DATA_DIR, _WARNED
        if not _WARNED and _DATA_DIR == Path("./evalio_data"):
            print_warning(
                "Using default './evalio_data' for base data directory. Override by setting [magenta]EVALIO_DATA[/magenta], [magenta]evalio.set_data_dir(path)[/magenta] in python, or [magenta]-D[/magenta] in the CLI."
            )
            _WARNED = True

    # ------------------------- Helpers that leverage from the iterator ------------------------- #

    def __len__(self) -> int:
        """Return the number of lidar scans.

        Returns:
            int: Number of lidar scans.
        """
        return self.data_iter().__len__()

    def __iter__(self) -> Iterator[Measurement]:  # type: ignore
        """Main interface for iterating over measurements of all types.

        Returns:
            Iterator[Measurement]: Iterator of all measurements (IMU and Lidar).
        """
        self._fail_not_downloaded()
        return self.data_iter().__iter__()

    def imu(self) -> Iterable[ImuMeasurement]:
        """Iterate over just IMU measurements.

        Returns:
            Iterable[ImuMeasurement]: Iterator of IMU measurements.
        """
        self._fail_not_downloaded()
        return self.data_iter().imu_iter()

    def lidar(self) -> Iterable[LidarMeasurement]:
        """Iterate over just Lidar measurements.

        Returns:
            Iterable[LidarMeasurement]: Iterator of Lidar measurements.
        """
        self._fail_not_downloaded()
        return self.data_iter().lidar_iter()

    def get_one_lidar(self, idx: int = 0) -> LidarMeasurement:
        """Get a single Lidar measurement.

        Note, this can be expensive to compute, as it will iterate over the entire dataset until it finds the measurement.

        Args:
            idx (int, optional): Index of measurement to get. Defaults to 0.

        Returns:
            LidarMeasurement: The Lidar measurement at the given index.
        """
        return next(islice(self.lidar(), idx, idx + 1))

    def get_one_imu(self, idx: int = 0) -> ImuMeasurement:
        """Get a single IMU measurement.

        Note, this can be expensive to compute, as it will iterate over the entire dataset until it finds the measurement.

        Args:
            idx (int, optional): Index of measurement to get. Defaults to 0.

        Returns:
            ImuMeasurement: The IMU measurement at the given index.
        """
        return next(islice(self.imu(), idx, idx + 1))

    # ------------------------- Misc name helpers ------------------------- #
    def __str__(self):
        return self.full_name

    @property
    def seq_name(self) -> str:
        """Name of the sequence, in snake case.

        Returns:
            str: Name of the sequence.
        """
        return self.value

    @property
    def full_name(self) -> str:
        """Full name of the dataset, including the dataset name and sequence name.

        Example: "dataset_name/sequence_name"

        Returns:
            str: Full name of the dataset.
        """
        return f"{self.dataset_name()}/{self.seq_name}"

    @classmethod
    def sequences(cls) -> list["Dataset"]:
        """All sequences in the dataset.

        Returns:
            list[Dataset]: List of all sequences in the dataset.
        """
        return list(cls.__members__.values())

    @property
    def folder(self) -> Path:
        """The folder in the global dataset directory where this dataset is stored.

        Returns:
            Path: Path to the dataset folder.
        """
        global _DATA_DIR
        return _DATA_DIR / self.full_name

    def size_on_disk(self) -> Optional[float]:
        if not self.is_downloaded():
            return None
        else:
            return sum(f.stat().st_size for f in self.folder.glob("**/*")) / 1e9


# For converting dataset names to snake case
class CharKinds(Enum):
    LOWER = auto()
    UPPER = auto()
    DIGIT = auto()
    OTHER = auto()

    @staticmethod
    def from_char(char: str):
        if char.islower():
            return CharKinds.LOWER
        if char.isupper():
            return CharKinds.UPPER
        if char.isdigit():
            return CharKinds.DIGIT
        return CharKinds.OTHER


def pascal_to_snake(identifier):
    # only split when going from lower to something else
    splits = []
    last_kind = CharKinds.from_char(identifier[0])
    for i, char in enumerate(identifier[1:], start=1):
        kind = CharKinds.from_char(char)
        if last_kind == CharKinds.LOWER and kind != CharKinds.LOWER:
            splits.append(i)
        last_kind = kind

    parts = [identifier[i:j] for i, j in zip([0] + splits, splits + [None])]
    return "_".join(parts).lower()


# ------------------------- Helpers ------------------------- #
def set_data_dir(directory: Path):
    """Set the global location where datasets are stored. This will be used to store the downloaded data.

    Args:
        directory (Path): Directory
    """
    global _DATA_DIR, _WARNED
    _DATA_DIR = directory
    _WARNED = True


def get_data_dir() -> Path:
    """Get the global data directory. This will be used to store the downloaded data.

    Returns:
        Path: Directory where datasets are stored.
    """
    global _DATA_DIR
    return _DATA_DIR<|MERGE_RESOLUTION|>--- conflicted
+++ resolved
@@ -93,7 +93,49 @@
         ...
 
     # ------------------------- For loading params ------------------------- #
-<<<<<<< HEAD
+    def imu_T_lidar(self) -> SE3:
+        """Returns the transformation from IMU to Lidar frame.
+
+        Returns:
+            SE3: Transformation from IMU to Lidar frame.
+        """
+        ...
+
+    def imu_T_gt(self) -> SE3:
+        """Retrieves the transformation from IMU to ground truth frame.
+
+        Returns:
+            SE3: Transformation from IMU to ground truth frame.
+        """
+        ...
+
+    def imu_params(self) -> ImuParams:
+        """Specifies the parameters of the IMU.
+
+        Returns:
+            ImuParams: Parameters of the IMU.
+        """
+        ...
+
+    def lidar_params(self) -> LidarParams:
+        """Specifies the parameters of the Lidar.
+
+        Returns:
+            LidarParams: Parameters of the Lidar.
+        """
+        ...
+
+    def files(self) -> list[str | Path]:
+        """Return list of files required to run this dataset.
+
+        If a returned type is a Path, it will be checked as is. If it is a string, it will be prepended with [folder][evalio.datasets.Dataset.folder].
+
+        Returns:
+            list[str]: _description_
+        """
+        ...
+
+    # ------------------------- Optional dataset info ------------------------- #
     @staticmethod
     def url() -> str:
         """Webpage with the dataset information.
@@ -101,56 +143,6 @@
         Returns:
             str: URL of the dataset webpage.
         """
-        ...
-
-    def imu_T_lidar(self) -> SE3:
-        """Returns the transformation from IMU to Lidar frame.
-
-        Returns:
-            SE3: Transformation from IMU to Lidar frame.
-        """
-        ...
-
-    def imu_T_gt(self) -> SE3:
-        """Retrieves the transformation from IMU to ground truth frame.
-
-        Returns:
-            SE3: Transformation from IMU to ground truth frame.
-        """
-        ...
-=======
-    def imu_T_lidar(self) -> SE3: ...
->>>>>>> 3413c840
-
-    def imu_params(self) -> ImuParams:
-        """Specifies the parameters of the IMU.
-
-        Returns:
-            ImuParams: Parameters of the IMU.
-        """
-        ...
-
-    def lidar_params(self) -> LidarParams:
-        """Specifies the parameters of the Lidar.
-
-        Returns:
-            LidarParams: Parameters of the Lidar.
-        """
-        ...
-
-    def files(self) -> list[str | Path]:
-        """Return list of files required to run this dataset.
-
-        If a returned type is a Path, it will be checked as is. If it is a string, it will be prepended with [folder][evalio.datasets.Dataset.folder].
-
-        Returns:
-            list[str]: _description_
-        """
-        ...
-
-    # ------------------------- Optional dataset info ------------------------- #
-    @staticmethod
-    def url() -> str:
         return "-"
 
     def environment(self) -> str:
