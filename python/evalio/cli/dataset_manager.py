--- conflicted
+++ resolved
@@ -95,16 +95,12 @@
     # parse all datasets
     to_remove = parse_datasets(datasets)
 
-<<<<<<< HEAD
     if not confirm:
         if not confirm_check():
             print("Aborting")
             return
 
-    print("Will remove: ")
-=======
     print("Will remove:")
->>>>>>> 180b7d5b
     for dataset in to_remove:
         print(f"  {dataset}")
     print()
