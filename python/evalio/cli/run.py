--- conflicted
+++ resolved
@@ -1,6 +1,5 @@
 import multiprocessing
 from pathlib import Path
-<<<<<<< HEAD
 from cyclopts import Group, Token, ValidationError
 from cyclopts import Parameter
 from evalio.cli.types import (
@@ -10,23 +9,13 @@
     pipeline_converter,
 )
 from evalio.types import Trajectory
-=======
-from evalio._cpp.types import VisOption  # type: ignore
-from evalio.cli.completions import DatasetOpt, PipelineOpt
-from evalio.types.base import Trajectory
->>>>>>> 21403a06
 from evalio.utils import print_warning
 from tqdm.rich import tqdm
 import yaml
 
 from evalio import datasets as ds, pipelines as pl, types as ty
-<<<<<<< HEAD
-from evalio.rerun import RerunVis, VisOptions
-=======
 from evalio.rerun import RerunVis
-
-# from .stats import evaluate
->>>>>>> 21403a06
+from evalio._cpp.types import VisOption  # type: ignore
 
 from rich import print
 from typing import TYPE_CHECKING, Literal, Optional, Sequence, Annotated
@@ -37,14 +26,18 @@
     VisStr = str
 else:
     # Use literal instead of enum for cyclopts to parse as value instead of name
-    VisStr = Literal[(tuple(v.value for v in VisOptions))]
-
-
-<<<<<<< HEAD
+    VisStr = Literal[(tuple(v.__name__[0].lower() for v in VisOption))]
+
+
+def opt2vis(opt: VisStr) -> VisOption:
+    map = {v.__name__[0].lower(): v for v in VisOption}
+    return map[opt]
+
+
 def vis_convert(type_: type, tokens: Sequence[Token]) -> Optional[list[str]]:
     """Custom converter to split strings into individual characters."""
     out: list[str] = []
-    options = [v.value for v in VisOptions]
+    options = [v.__name__[0].lower() for v in VisOption]
     for t in tokens:
         if t.value in options:
             out.append(t.value)
@@ -67,24 +60,6 @@
 cg = Group("Config", sort_key=0)
 mg = Group("Manual", sort_key=1)
 og = Group("Misc", sort_key=2)
-=======
-def parse_vis(opts: str) -> set[VisOption]:
-    out = set[VisOption]()
-    for o in opts:
-        match o:
-            case "m":
-                out.add(VisOption.MAP)
-            case "i":
-                out.add(VisOption.IMAGE)
-            case "s":
-                out.add(VisOption.SCAN)
-            case "f":
-                out.add(VisOption.FEATURES)
-            case _:
-                raise typer.BadParameter(f"Unknown visualization option {o}")
-
-    return out
->>>>>>> 21403a06
 
 
 def run_from_cli(
@@ -107,36 +82,6 @@
             converter=vis_convert,
         ),
     ] = None,
-<<<<<<< HEAD
-=======
-    visualize: Annotated[
-        bool,
-        typer.Option(
-            "-v",
-            "--visualize",
-            help="Visualize the results via rerun",
-            show_default=False,
-        ),
-    ] = False,
-    show: Annotated[
-        Optional[set[VisOption]],
-        typer.Option(
-            "-s",
-            "--show",
-            help="Show visualization options (m: map, i: image, s: scan, f: features). Automatically implies -v.",
-            show_default=False,
-            parser=parse_vis,
-        ),
-    ] = None,
-    rerun_failed: Annotated[
-        bool,
-        typer.Option(
-            "--rerun-failed",
-            help="Rerun failed experiments. If not set, will skip previously failed experiments.",
-            show_default=False,
-        ),
-    ] = False,
->>>>>>> 21403a06
 ):
     """Run lidar-inertial odometry experiments.
 
@@ -238,23 +183,11 @@
     print(f"Output will be saved to {run_out}\n")
 
     # Go through visualization options
-<<<<<<< HEAD
     vis_args = None
     if visualize is not None:
-        vis_args = [VisOptions(v) for v in visualize]
+        vis_args = set(opt2vis(v) for v in visualize)
 
     vis = RerunVis(vis_args, [p[0] for p in run_pipelines])
-=======
-    vis_args: Optional[set[VisOption]]
-    if show is None:
-        if visualize:
-            vis_args = set()
-        else:
-            vis_args = None
-    else:
-        vis_args = show
-    vis = RerunVis(vis_args, [p[0] for p in pipelines])
->>>>>>> 21403a06
 
     # save_config(pipelines, datasets, out)
 
