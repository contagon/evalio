--- conflicted
+++ resolved
@@ -49,7 +49,13 @@
             help="Output less verbose information",
         ),
     ] = False,
-<<<<<<< HEAD
+    show_hyperlinks: Annotated[
+        bool,
+        typer.Option(
+            "--show-hyperlinks",
+            help="Output full links to datasets. For terminals that don't support hyperlinks (OSC 8).",
+        ),
+    ] = False,
     show: Annotated[
         bool,
         typer.Option(
@@ -57,17 +63,6 @@
         ),
     ] = True,
 ) -> Optional[Table]:
-=======
-    links: Annotated[
-        bool,
-        typer.Option(
-            "--links",
-            "-l",
-            help="Output full links to datasets. For terminals that don't support hyperlinks (OSC 8).",
-        ),
-    ] = False,
-):
->>>>>>> 3413c840
     """
     List dataset and pipeline information
     """
@@ -106,7 +101,7 @@
         for d in to_include:
             all_info["Name"].append(d.dataset_name())
             links_str = d.url()
-            if not links:
+            if not show_hyperlinks:
                 links_str = f"[link={links_str}]link[/link]"
             all_info["Info"].append(links_str)
 
@@ -213,7 +208,7 @@
         for p in to_include:
             all_info["Name"].append(p.name())
             links_str = p.url()
-            if not links:
+            if not show_hyperlinks:
                 links_str = f"[link={links_str}]link[/link]"
             all_info["Info"].append(links_str)
             all_info["Version"].append(p.version())
