--- conflicted
+++ resolved
@@ -119,12 +119,18 @@
         # That should be about it, making the rest should be automatic
 
         # Gather all info
-        all_info = {"Name": [], "Params": [], "Default": [], "More Info": []}
+        all_info = {
+            "Name": [],
+            "Params": [],
+            "Default": [],
+            "More Info": [],
+            "Version": [],
+        }
         for p in to_include:
             all_info["Name"].append(p.name())
             all_info["More Info"].append(p.url())
+            all_info["Version"].append(p.version())
 
-<<<<<<< HEAD
             if not quiet:
                 params = p.default_params()
                 keys = "\n".join(params.keys())
@@ -146,6 +152,7 @@
         col_opts = {"vertical": "middle"}
 
         table.add_column("Name", justify="center", **col_opts)  # type: ignore
+        table.add_column("Version", justify="center", **col_opts)  # type: ignore
         if not quiet:
             table.add_column("Params", justify="right", **col_opts)  # type: ignore
             table.add_column("Default", justify="left", **col_opts)  # type: ignore
@@ -154,27 +161,5 @@
         for i in range(len(all_info["Name"])):
             row_info = [all_info[c.header][i] for c in table.columns]  # type: ignore
             table.add_row(*row_info)
-=======
-    if kind == "pipelines":
-        data = [["Name", "Version", "Params", "Default", "Link"]]
-        for p in PipelineBuilder._all_pipelines().values():
-            if search is not None and search not in p.name():
-                continue
-            params = p.default_params()
-            keys = "\n".join(params.keys())
-            values = "\n".join([str(v) for v in params.values()])
-            data.append([p.name(), p.version(), keys, values, p.url()])
-
-        if len(data) == 1:
-            print("No pipelines found")
-            return
-
-        align = ("center", "center", "right", "left", "center")
-
-        # delete unneeded columns if quiet
-        if quiet:
-            data = [[d[0], d[1], d[-1]] for d in data]
-            align = ("center", "center", "center")
->>>>>>> 3575f7c4
 
         Console().print(table)