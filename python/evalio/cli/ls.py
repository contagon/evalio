--- conflicted
+++ resolved
@@ -17,7 +17,6 @@
     pipelines = auto()
 
 
-<<<<<<< HEAD
 @app.command(no_args_is_help=True)
 def ls(
     kind: Annotated[
@@ -63,24 +62,16 @@
         # That should be about it, making the rest should be automatic
 
         # Gather all info
-        all_info = {"Name": [], "Sequences": [], "Down": [], "More Info": []}
+        all_info = {
+            "Name": [],
+            "Sequences": [],
+            "Down": [],
+            "Size": [],
+            "More Info": [],
+        }
         for d in to_include:
             all_info["Name"].append(d.dataset_name())
             all_info["More Info"].append(d.url())
-=======
-def ls(kind: str, search: Optional[str] = None, quiet: bool = False):
-    if kind == "datasets":
-        data = [["Name", "Sequences", "Down", "GB", "Link"]]
-        for d in DatasetBuilder._all_datasets().values():
-            if search is not None and search not in d.dataset_name():
-                continue
-            seq = "\n".join(d.sequences())
-            downloaded = [d(s).is_downloaded() for s in d.sequences()]
-            downloaded = "\n".join(["✔" if d else "-" for d in downloaded])
-            size = [d(s).size_on_disk() for s in d.sequences()]
-            size = "\n".join([f"{s:.0f}" if s is not None else "-" for s in size])
-            data.append([d.dataset_name(), seq, downloaded, size, d.url()])
->>>>>>> 807350e9
 
             if not quiet:
                 all_info["Sequences"].append("\n".join(d.sequences()))
@@ -89,12 +80,21 @@
                     ["[green]✔[/green]" if d else "[red]-[/red]" for d in downloaded]
                 )
                 all_info["Down"].append(downloaded)
+                size = [d(s).size_on_disk() for s in d.sequences()]
+                size = "\n".join(
+                    [
+                        f"{s:.0f}G".rjust(4)
+                        if s is not None
+                        else "[bright_black]-[/bright_black]"
+                        for s in size
+                    ]
+                )
+                all_info["Size"].append(size)
 
         if len(all_info["Name"]) == 0:
             print("No datasets found")
             return
 
-<<<<<<< HEAD
         # Fill out table
         table = Table(
             title="Datasets",
@@ -108,15 +108,8 @@
         if not quiet:
             table.add_column("Sequences", justify="right", **col_opts)  # type: ignore
             table.add_column("Down", justify="center", **col_opts)  # type: ignore
+            table.add_column("Size", justify="center", **col_opts)  # type: ignore
         table.add_column("More Info", justify="center", **col_opts)  # type: ignore
-=======
-        align = ("center", "right", "center", "center", "center")
-
-        # delete unneeded columns if quiet
-        if quiet:
-            data = [[d[0], d[-1]] for d in data]
-            align = ("center", "center")
->>>>>>> 807350e9
 
         for i in range(len(all_info["Name"])):
             row_info = [all_info[c.header][i] for c in table.columns]  # type: ignore
