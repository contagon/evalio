from pathlib import Path
from typing import Annotated, Any, Callable, Optional, cast

from evalio.types.base import Trajectory
import polars as pl
import itertools

from evalio.utils import print_warning
from rich.table import Table
from rich.console import Console
from rich import box

from evalio import types as ty, stats
<<<<<<< HEAD

import numpy as np
=======
>>>>>>> 95020fc3
import typer

import distinctipy

from joblib import Parallel, delayed

app = typer.Typer()


def eval_dataset(
    dir: Path,
    visualize: bool,
    windows: list[stats.WindowKind],
    metric: stats.MetricKind,
    length: Optional[int],
) -> Optional[list[dict[str, Any]]]:
    # Load all trajectories
    gt_og: Optional[ty.Trajectory[ty.GroundTruth]] = None
    all_trajs: list[ty.Trajectory[ty.Experiment]] = []
    for file_path in dir.glob("*.csv"):
        traj = ty.Trajectory.from_file(file_path)
        if not isinstance(traj, ty.Trajectory):
            print_warning(f"Could not load trajectory from {file_path}, skipping.")
            continue
        elif isinstance(traj.metadata, ty.GroundTruth):
            if gt_og is not None:
                print_warning(f"Multiple ground truths found in {dir}, skipping.")
                continue
            gt_og = cast(ty.Trajectory[ty.GroundTruth], traj)
        elif isinstance(traj.metadata, ty.Experiment):
            all_trajs.append(cast(ty.Trajectory[ty.Experiment], traj))

    if gt_og is None:
        print_warning(f"No ground truth found in {dir}, skipping.")
        return None

    # Setup visualization
    if visualize:
        try:
            import rerun as rr
        except Exception:
            print_warning("Rerun not found, visualization disabled")
            visualize = False

    rr = None
    convert = None
    colors = None
    if visualize:
        import rerun as rr
        from evalio.rerun import convert, GT_COLOR

        rr.init(
            str(dir),
            spawn=False,
        )
        rr.connect_grpc()
        rr.log(
            "gt",
            convert(gt_og, color=GT_COLOR),
            static=True,
        )

        # generate colors for visualization
        colors = distinctipy.get_colors(len(all_trajs) + 1)

    # Iterate over each
    results: list[dict[str, Any]] = []
    for index, traj in enumerate(all_trajs):
        r: dict[str, Any] = {}
<<<<<<< HEAD
=======

        # compute hertz here before aligning
>>>>>>> 95020fc3
        hz = None
        if traj.metadata.total_elapsed is not None:
            hz = len(traj) / traj.metadata.total_elapsed

<<<<<<< HEAD
        # add metrics
        gt_aligned = Trajectory(
            stamps=[ty.Stamp(s) for s in gt_og.stamps],
            poses=[ty.SE3(p) for p in gt_og.poses],
        )
        stats.align(traj, gt_aligned, in_place=True)
        if length is not None and len(traj) > length:
            traj.stamps = traj.stamps[:length]
            traj.poses = traj.poses[:length]
            gt_aligned.stamps = gt_aligned.stamps[:length]
            gt_aligned.poses = gt_aligned.poses[:length]

        for w in windows:
            rte = stats.rte(traj, gt_aligned, w).summarize(metric)
            r.update({f"RTEt_{w.name()}": rte.trans, f"RTEr_{w.name()}": rte.rot})

        ate = stats.ate(traj, gt_aligned).summarize(metric)
        r.update({"ATEt": ate.trans, "ATEr": ate.rot})

        # add metadata
        r |= traj.metadata.to_dict()
        # add extra hz field
        r["hz"] = hz
        # flatten pipeline params
        r.update(r["pipeline_params"])
        del r["pipeline_params"]
        # remove type tag
        del r["type"]

        results.append(r)

        if rr is not None and convert is not None and colors is not None and visualize:
            rr.log(
                traj.metadata.name,
                convert(traj, color=colors[index]),
                static=True,
            )

    return results


def _contains_dir(directory: Path) -> bool:
    return any(directory.is_dir() for directory in directory.glob("*"))

=======
        if len(traj) > 0:
            # align to ground truth, copying ground truth by hand
            gt_aligned = Trajectory(
                stamps=[ty.Stamp(s) for s in gt_og.stamps],
                poses=[ty.SE3(p) for p in gt_og.poses],
            )
            stats.align(traj, gt_aligned, in_place=True)

            # shrink to specified length
            if length is not None and len(traj) > length:
                traj.stamps = traj.stamps[:length]
                traj.poses = traj.poses[:length]
                gt_aligned.stamps = gt_aligned.stamps[:length]
                gt_aligned.poses = gt_aligned.poses[:length]

            # add metrics
            for w in windows:
                rte = stats.rte(traj, gt_aligned, w).summarize(metric)
                r.update({f"RTEt_{w.name()}": rte.trans, f"RTEr_{w.name()}": rte.rot})

            ate = stats.ate(traj, gt_aligned).summarize(metric)
            r.update({"ATEt": ate.trans, "ATEr": ate.rot})

        # add metadata
        r |= traj.metadata.to_dict()
        # add extra hz field
        r["hz"] = hz
        # flatten pipeline params
        r.update(r["pipeline_params"])
        del r["pipeline_params"]
        # remove type tag
        del r["type"]

        results.append(r)

        if rr is not None and convert is not None and colors is not None and visualize:
            rr.log(
                traj.metadata.name,
                convert(traj, color=colors[index]),
                static=True,
            )

    return results
>>>>>>> 95020fc3

def evaluate(
    directories: list[Path],
    windows: list[stats.WindowKind],
    metric: stats.MetricKind = stats.MetricKind.sse,
    length: Optional[int] = None,
    visualize: bool = False,
) -> list[dict[str, Any]]:
    # Collect all bottom level directories
    bottom_level_dirs: list[Path] = []
    for directory in directories:
        for subdir in directory.glob("**/"):
            if not _contains_dir(subdir):
                bottom_level_dirs.append(subdir)

    # Compute them all in parallel
    results = Parallel(n_jobs=-2)(
        delayed(eval_dataset)(
            d,
            visualize,
            windows,
            metric,
            length,
        )
        for d in bottom_level_dirs
    )
    results = [r for r in results if r is not None]

    return list(itertools.chain.from_iterable(results))


def evaluate(
    directories: list[Path],
    windows: list[stats.WindowKind],
    metric: stats.MetricKind = stats.MetricKind.sse,
    length: Optional[int] = None,
    visualize: bool = False,
) -> list[dict[str, Any]]:
    # Collect all bottom level directories
    bottom_level_dirs: list[Path] = []
    for directory in directories:
        for subdir in directory.glob("**/"):
            if not _contains_dir(subdir):
                bottom_level_dirs.append(subdir)

    # Compute them all in parallel
    results = Parallel(n_jobs=-2)(
        delayed(eval_dataset)(
            d,
            visualize,
            windows,
            metric,
            length,
        )
        for d in bottom_level_dirs
    )
    results = [r for r in results if r is not None]

    return list(itertools.chain.from_iterable(results))


@app.command("stats", no_args_is_help=True)
def evaluate_typer(
    directories: Annotated[
        list[Path], typer.Argument(help="Directory of results to evaluate.")
    ],
    visualize: Annotated[
        bool, typer.Option("--visualize", "-v", help="Visualize results.")
    ] = False,
    # output options
    sort: Annotated[
        Optional[str],
        typer.Option(
            "-S",
            "--sort",
            help="Sort results by the name of a column. Defaults to RTEt.",
            rich_help_panel="Output options",
        ),
    ] = None,
    reverse: Annotated[
        bool,
<<<<<<< HEAD
        typer.Option(
            "--reverse",
            "-r",
            help="Reverse the sorting order. Defaults to False.",
            rich_help_panel="Output options",
        ),
    ] = False,
    # filtering options
    filter_str: Annotated[
        Optional[str],
        typer.Option(
            "-f",
            "--filter",
            help="Python expressions to filter results rows. 'True' rows will be kept. Example: --filter 'RTEt < 0.5'",
            rich_help_panel="Filtering options",
        ),
=======
        typer.Option(
            "--reverse",
            "-r",
            help="Reverse the sorting order. Defaults to False.",
            rich_help_panel="Output options",
        ),
    ] = False,
    # filtering options
    filter_str: Annotated[
        Optional[str],
        typer.Option(
            "-f",
            "--filter",
            help="Python expressions to filter results rows. 'True' rows will be kept. Example: --filter 'RTEt < 0.5'",
            rich_help_panel="Filtering options",
        ),
>>>>>>> 95020fc3
    ] = None,
    only_complete: Annotated[
        bool,
        typer.Option(
            "--only-complete",
            help="Only show results for trajectories that completed.",
            rich_help_panel="Filtering options",
        ),
    ] = False,
    only_failed: Annotated[
        bool,
        typer.Option(
            "--only-failed",
            help="Only show results for trajectories that failed.",
            rich_help_panel="Filtering options",
        ),
    ] = False,
    hide_columns: Annotated[
        Optional[list[str]],
        typer.Option(
            "-h",
            "--hide",
            help="Columns to hide, may be repeated.",
            rich_help_panel="Output options",
        ),
    ] = None,
    show_columns: Annotated[
        Optional[list[str]],
        typer.Option(
            "-s",
            "--show",
            help="Columns to force show, may be repeated.",
            rich_help_panel="Output options",
        ),
    ] = None,
    print_columns: Annotated[
        bool,
        typer.Option(
            "--print-columns",
            help="Print the names of all available columns.",
            rich_help_panel="Output options",
        ),
    ] = False,
    # metric options
    w_meters: Annotated[
        Optional[list[float]],
        typer.Option(
            "--w-meters",
            help="Window size in meters for RTE computation. May be repeated. Defaults to 30m.",
            rich_help_panel="Metric options",
        ),
    ] = None,
    w_seconds: Annotated[
        Optional[list[float]],
        typer.Option(
            "--w-seconds",
            help="Window size in seconds for RTE computation. May be repeated. Defaults to none.",
            rich_help_panel="Metric options",
        ),
    ] = None,
    metric: Annotated[
        stats.MetricKind,
        typer.Option(
            "--metric",
            help="Metric to use for ATE/RTE computation. Defaults to sse.",
            rich_help_panel="Metric options",
        ),
    ] = stats.MetricKind.sse,
    length: Annotated[
        Optional[int],
        typer.Option(
            "-l",
            "--length",
            help="Specify subset of trajectory to evaluate.",
            rich_help_panel="Metric options",
        ),
    ] = None,
) -> None:
    """
    Evaluate the results of experiments.
    """
    # ------------------------- Process all inputs ------------------------- #
    # Parse some of the options
    if only_complete and only_failed:
        raise typer.BadParameter(
            "Can only use one of --only-complete, --only-incomplete, or --only-failed."
        )

    # Parse the filtering options
    filter_method: Callable[[dict[str, Any]], bool]
    if filter_str is None:
        filter_method = lambda r: True  # noqa: E731
    else:
<<<<<<< HEAD
        filter_method = lambda r: eval(  # noqa: E731
            filter_str,
            {"__builtins__": None},
            {"np": np, **r},
        )
=======
        from asteval import Interpreter

        filter_method = lambda r: Interpreter(user_symbols=r).eval(filter_str)
>>>>>>> 95020fc3

    original_filter = filter_method
    if only_complete:
        filter_method = lambda r: original_filter(r) and r["status"] == "complete"  # noqa: E731
    elif only_failed:
        filter_method = lambda r: original_filter(r) and r["status"] == "fail"  # noqa: E731

    windows: list[stats.WindowKind] = []
    if w_seconds is not None:
        windows.extend([stats.WindowSeconds(t) for t in w_seconds])
    if w_meters is not None:
        windows.extend([stats.WindowMeters(d) for d in w_meters])
    if len(windows) == 0:
        windows = [stats.WindowMeters(30.0)]

    if sort is None:
        sort = f"RTEt_{windows[0].name()}"

    c = Console()

    # ------------------------- Compute all results ------------------------- #
    results = evaluate(
        directories,
        windows,
        metric,
        length,
        visualize,
    )

    # ------------------------- Filter all results ------------------------- #
    try:
        results = [r for r in results if filter_method(r)]
    except Exception as e:
        print_warning(f"Error filtering results: {e}")

    # convert to polars dataframe for easier processing
    if len(results) == 0:
        print_warning("No results found.")
        return

    df = pl.DataFrame(results)

    # rename length for brevity
    df = df.rename({"sequence_length": "len"})

    # print columns if requested
    if print_columns:
        c.print("Available columns:")
        for col in df.columns:
            c.print(f" - {col}")
        return

    # iterate through pipelines, finding unneeded columns
    unused_columns: set[str] = set()
    for pipeline in df["pipeline"].unique():
        df_pipeline = df.filter(pl.col("pipeline") == pipeline)
        unused_columns = unused_columns.union(
            col
            for col in df_pipeline.columns
            if df_pipeline[col].drop_nulls().n_unique() == 1
        )

    # add in a few more that we usually shouldn't need
    unused_columns.add("total_elapsed")
    unused_columns.add("pipeline")

    remove_columns = [
        col
        for col in unused_columns
        if col not in ["sequence", "name"]  # must keep these for later
        and not col.startswith("RTE")  # want to keep metrics as well
        and not col.startswith("ATE")
    ]

    # forcibly hide / show some columns
    if hide_columns is not None:
        for col in hide_columns:
            if col not in df.columns:
                print_warning(f"Column {col} not found, cannot hide.")
            else:
                remove_columns.append(col)

    if show_columns is not None:
        for col in show_columns:
            if col not in df.columns:
                print_warning(f"Column {col} not found, cannot show.")
            elif col in remove_columns:
                remove_columns.remove(col)

    df = df.drop(remove_columns)

    # rearrange for a more useful ordering (name to the left)
    cols = df.columns
    if "pipeline" in cols:
        cols.insert(0, cols.pop(cols.index("pipeline")))
    if "name" in cols:
        cols.insert(0, cols.pop(cols.index("name")))
    df = df.select(cols)

    # sort if requested
    if sort not in df.columns:
        print_warning(f"Column {sort} not found, cannot sort.")
    else:
        df = df.sort(sort, descending=reverse)

    # ------------------------- Print ------------------------- #
    # Print sequence by sequence
    for sequence in sorted(df["sequence"].unique()):
        df_sequence = df.filter(pl.col("sequence") == sequence)
        df_sequence = df_sequence.drop("sequence")
        if df_sequence.is_empty():
            continue

        table = Table(
            title=f"Results for {sequence}",
            box=box.ROUNDED,
            highlight=True,
            # show_lines=True,
            # header_style="bold magenta",
            # min_width =
        )

        for col in df_sequence.columns:
            table.add_column(
                col,
                justify="right" if df_sequence[col].dtype is pl.Float64 else "left",
                no_wrap=True,
            )

        for row in df_sequence.iter_rows():
            table.add_row(
                *[f"{x:.3f}" if isinstance(x, float) else str(x) for x in row]
            )

        c.print(table)
        c.print("\n")<|MERGE_RESOLUTION|>--- conflicted
+++ resolved
@@ -11,11 +11,6 @@
 from rich import box
 
 from evalio import types as ty, stats
-<<<<<<< HEAD
-
-import numpy as np
-=======
->>>>>>> 95020fc3
 import typer
 
 import distinctipy
@@ -85,34 +80,34 @@
     results: list[dict[str, Any]] = []
     for index, traj in enumerate(all_trajs):
         r: dict[str, Any] = {}
-<<<<<<< HEAD
-=======
 
         # compute hertz here before aligning
->>>>>>> 95020fc3
         hz = None
         if traj.metadata.total_elapsed is not None:
             hz = len(traj) / traj.metadata.total_elapsed
 
-<<<<<<< HEAD
-        # add metrics
-        gt_aligned = Trajectory(
-            stamps=[ty.Stamp(s) for s in gt_og.stamps],
-            poses=[ty.SE3(p) for p in gt_og.poses],
-        )
-        stats.align(traj, gt_aligned, in_place=True)
-        if length is not None and len(traj) > length:
-            traj.stamps = traj.stamps[:length]
-            traj.poses = traj.poses[:length]
-            gt_aligned.stamps = gt_aligned.stamps[:length]
-            gt_aligned.poses = gt_aligned.poses[:length]
-
-        for w in windows:
-            rte = stats.rte(traj, gt_aligned, w).summarize(metric)
-            r.update({f"RTEt_{w.name()}": rte.trans, f"RTEr_{w.name()}": rte.rot})
-
-        ate = stats.ate(traj, gt_aligned).summarize(metric)
-        r.update({"ATEt": ate.trans, "ATEr": ate.rot})
+        if len(traj) > 0:
+            # align to ground truth, copying ground truth by hand
+            gt_aligned = Trajectory(
+                stamps=[ty.Stamp(s) for s in gt_og.stamps],
+                poses=[ty.SE3(p) for p in gt_og.poses],
+            )
+            stats.align(traj, gt_aligned, in_place=True)
+
+            # shrink to specified length
+            if length is not None and len(traj) > length:
+                traj.stamps = traj.stamps[:length]
+                traj.poses = traj.poses[:length]
+                gt_aligned.stamps = gt_aligned.stamps[:length]
+                gt_aligned.poses = gt_aligned.poses[:length]
+
+            # add metrics
+            for w in windows:
+                rte = stats.rte(traj, gt_aligned, w).summarize(metric)
+                r.update({f"RTEt_{w.name()}": rte.trans, f"RTEr_{w.name()}": rte.rot})
+
+            ate = stats.ate(traj, gt_aligned).summarize(metric)
+            r.update({"ATEt": ate.trans, "ATEr": ate.rot})
 
         # add metadata
         r |= traj.metadata.to_dict()
@@ -135,55 +130,6 @@
 
     return results
 
-
-def _contains_dir(directory: Path) -> bool:
-    return any(directory.is_dir() for directory in directory.glob("*"))
-
-=======
-        if len(traj) > 0:
-            # align to ground truth, copying ground truth by hand
-            gt_aligned = Trajectory(
-                stamps=[ty.Stamp(s) for s in gt_og.stamps],
-                poses=[ty.SE3(p) for p in gt_og.poses],
-            )
-            stats.align(traj, gt_aligned, in_place=True)
-
-            # shrink to specified length
-            if length is not None and len(traj) > length:
-                traj.stamps = traj.stamps[:length]
-                traj.poses = traj.poses[:length]
-                gt_aligned.stamps = gt_aligned.stamps[:length]
-                gt_aligned.poses = gt_aligned.poses[:length]
-
-            # add metrics
-            for w in windows:
-                rte = stats.rte(traj, gt_aligned, w).summarize(metric)
-                r.update({f"RTEt_{w.name()}": rte.trans, f"RTEr_{w.name()}": rte.rot})
-
-            ate = stats.ate(traj, gt_aligned).summarize(metric)
-            r.update({"ATEt": ate.trans, "ATEr": ate.rot})
-
-        # add metadata
-        r |= traj.metadata.to_dict()
-        # add extra hz field
-        r["hz"] = hz
-        # flatten pipeline params
-        r.update(r["pipeline_params"])
-        del r["pipeline_params"]
-        # remove type tag
-        del r["type"]
-
-        results.append(r)
-
-        if rr is not None and convert is not None and colors is not None and visualize:
-            rr.log(
-                traj.metadata.name,
-                convert(traj, color=colors[index]),
-                static=True,
-            )
-
-    return results
->>>>>>> 95020fc3
 
 def evaluate(
     directories: list[Path],
@@ -265,7 +211,6 @@
     ] = None,
     reverse: Annotated[
         bool,
-<<<<<<< HEAD
         typer.Option(
             "--reverse",
             "-r",
@@ -282,24 +227,6 @@
             help="Python expressions to filter results rows. 'True' rows will be kept. Example: --filter 'RTEt < 0.5'",
             rich_help_panel="Filtering options",
         ),
-=======
-        typer.Option(
-            "--reverse",
-            "-r",
-            help="Reverse the sorting order. Defaults to False.",
-            rich_help_panel="Output options",
-        ),
-    ] = False,
-    # filtering options
-    filter_str: Annotated[
-        Optional[str],
-        typer.Option(
-            "-f",
-            "--filter",
-            help="Python expressions to filter results rows. 'True' rows will be kept. Example: --filter 'RTEt < 0.5'",
-            rich_help_panel="Filtering options",
-        ),
->>>>>>> 95020fc3
     ] = None,
     only_complete: Annotated[
         bool,
@@ -393,17 +320,9 @@
     if filter_str is None:
         filter_method = lambda r: True  # noqa: E731
     else:
-<<<<<<< HEAD
-        filter_method = lambda r: eval(  # noqa: E731
-            filter_str,
-            {"__builtins__": None},
-            {"np": np, **r},
-        )
-=======
         from asteval import Interpreter
 
         filter_method = lambda r: Interpreter(user_symbols=r).eval(filter_str)
->>>>>>> 95020fc3
 
     original_filter = filter_method
     if only_complete:
