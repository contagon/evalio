#pragma once
#include <nanobind/eigen/dense.h>
#include <nanobind/nanobind.h>
#include <nanobind/operators.h>
#include <nanobind/stl/optional.h>
#include <nanobind/stl/pair.h>
#include <nanobind/stl/set.h>
#include <nanobind/stl/string.h>
#include <nanobind/stl/tuple.h>
#include <nanobind/stl/vector.h>

#include <cstdint>

#include "evalio/types.h"

namespace nb = nanobind;
using namespace nb::literals;

namespace evalio {

// TODO: Check if copy/deepcopy works or not

<<<<<<< HEAD
inline void make_types(nb::module_& m) {
=======
inline void makeTypes(nb::module_& m) {
  nb::enum_<VisOption>(m, "VisOption", nb::is_flag())
    .value("MAP", VisOption::MAP, "Visualize the map.")
    .value("FEATURES", VisOption::FEATURES, "Visualize the features.")
    .value("SCAN", VisOption::SCAN, "Visualize the scan.")
    .value("IMAGE", VisOption::IMAGE, "Visualize the image.")
    .doc() = "Visualization options for the evalio pipeline.";

>>>>>>> 21403a06
  nb::class_<Duration>(m, "Duration")
    .def_static(
      "from_sec",
      &Duration::from_sec,
      "sec"_a,
      "Create a Duration from seconds"
    )
    .def_static(
      "from_nsec",
      &Duration::from_nsec,
      "nsec"_a,
      "Create a Duration from nanoseconds"
    )
    .def("to_sec", &Duration::to_sec, "Convert to seconds")
    .def("to_nsec", &Duration::to_nsec, "Convert to nanoseconds")
    .def_ro("nsec", &Duration::nsec, "Underlying nanoseconds representation")
    .def(nb::self < nb::self, "Compare two Durations")
    .def(nb::self > nb::self, "Compare two Durations")
    .def(
      nb::self == nb::self,
      "Check for equality",
      nb::sig("def __eq__(self, arg: object, /) -> bool")
    )
    .def(
      nb::self != nb::self,
      "Check for inequality",
      nb::sig("def __ne__(self, arg: object, /) -> bool")
    )
    .def(nb::self - nb::self, "Compute the difference between two Durations")
    .def(nb::self + nb::self, "Add two Durations")
    .def("__repr__", &Duration::to_string)
    .def("__copy__", [](const Duration& self) { return Duration(self); })
    .def(
      "__deepcopy__",
      [](const Duration& self, nb::typed<nb::dict, nb::any, nb::any>) {
        return Duration(self);
      },
      "memo"_a
    )
    .def(
      "__getstate__",
      [](const Duration& p) { return std::make_tuple(p.nsec); }
    )
    .def(
      "__setstate__",
      [](Duration& p, std::tuple<int64_t> t) {
        new (&p) Duration {.nsec = std::get<0>(t)};
      }
    )
    .doc() =
    "Duration class for representing a positive or negative delta time. \n\n"
    "Uses int64 as the underlying data storage for nanoseconds.";

  nb::class_<Stamp>(m, "Stamp")
    .def(
      nb::init<uint32_t, uint32_t>(),
      nb::kw_only(),
      "sec"_a,
      "nsec"_a,
      "Create a Stamp from seconds and nanoseconds"
    )
    .def(nb::init<Stamp>(), "other"_a, "Copy constructor for Stamp.")
    .def_static(
      "from_sec",
      &Stamp::from_sec,
      "sec"_a,
      "Create a Stamp from seconds"
    )
    .def_static(
      "from_nsec",
      &Stamp::from_nsec,
      "nsec"_a,
      "Create a Stamp from nanoseconds"
    )
    .def("to_sec", &Stamp::to_sec, "Convert to seconds")
    .def("to_nsec", &Stamp::to_nsec, "Convert to nanoseconds")
    .def_ro("sec", &Stamp::sec, "Underlying seconds storage")
    .def_ro("nsec", &Stamp::nsec, "Underlying nanoseconds storage")
    .def(nb::self < nb::self, "Compare two Stamps to see which happened first")
    .def(nb::self > nb::self, "Compare two Stamps to see which happened first")
    .def(
      nb::self == nb::self,
      "Check for equality",
      nb::sig("def __eq__(self, arg: object, /) -> bool")
    )
    .def(
      nb::self != nb::self,
      "Check for inequality",
      nb::sig("def __ne__(self, arg: object, /) -> bool")
    )
    .def(
      nb::self - nb::self,
      "Compute the difference between two Stamps, returning a duration"
    )
    .def(nb::self + Duration(), "Add a Duration to a Stamp")
    .def(nb::self - Duration(), "Subtract a Duration from a Stamp")
    .def("__repr__", &Stamp::to_string)
    .def("__copy__", [](const Stamp& self) { return Stamp(self); })
    .def(
      "__deepcopy__",
      [](const Stamp& self, nb::typed<nb::dict, nb::any, nb::any>) {
        return Stamp(self);
      },
      "memo"_a
    )
    .def(
      "__getstate__",
      [](const Stamp& p) { return std::make_tuple(p.sec, p.nsec); }
    )
    .def(
      "__setstate__",
      [](Stamp& p, std::tuple<uint32_t, uint32_t> t) {
        new (&p) Stamp {.sec = std::get<0>(t), .nsec = std::get<1>(t)};
      }
    )
    .doc() =
    "Stamp class for representing an absolute point in time.\n\n"
    "Uses uint32 as the underlying data storage for seconds and nanoseconds.";
  ;

  // Lidar
  nb::class_<Point>(m, "Point")
    .def(
      nb::init<
        double,
        double,
        double,
        double,
        Duration,
        uint32_t,
        uint8_t,
        uint16_t>(),
      nb::kw_only(),
      "x"_a = 0,
      "y"_a = 0,
      "z"_a = 0,
      "intensity"_a = 0,
      "t"_a = Duration::from_sec(0.0),
      "range"_a = 0,
      "row"_a = 0,
      "col"_a = 0,
      "Create a Point from x, y, z, intensity, t, range, row, col"
    )
    .def_rw("x", &Point::x, "X coordinate")
    .def_rw("y", &Point::y, "Y coordinate")
    .def_rw("z", &Point::z, "Z coordinate")
    .def_rw("intensity", &Point::intensity, "Intensity value as a float.")
    .def_rw("range", &Point::range, "Range value as a uint32.")
    .def_rw(
      "t",
      &Point::t,
      "Timestamp of the point as a Duration. In evalio, this is always "
      "relative to the point cloud stamp, which occurs at the start of "
      "the scan."
    )
    .def_rw(
      "row",
      &Point::row,
      "Row index of the point in the point cloud. Also known as the "
      "scanline index."
    )
    .def_rw("col", &Point::col, "Column index of the point in the point cloud.")
    .def(
      nb::self == nb::self,
      "Check for equality",
      nb::sig("def __eq__(self, arg: object, /) -> bool")
    )
    .def(
      nb::self != nb::self,
      "Check for inequality",
      nb::sig("def __ne__(self, arg: object, /) -> bool")
    )
    .def("__repr__", &Point::to_string)
    .def(
      "__getstate__",
      [](const Point& p) {
        return std::make_tuple(
          p.x,
          p.y,
          p.z,
          p.intensity,
          p.t,
          p.range,
          p.row,
          p.col
        );
      }
    )
    .def(
      "__setstate__",
      [](
        Point& p,
        std::tuple<
          double,
          double,
          double,
          double,
          Duration,
          uint32_t,
          uint8_t,
          uint16_t> t
      ) {
        new (&p) Point {
          .x = std::get<0>(t),
          .y = std::get<1>(t),
          .z = std::get<2>(t),
          .intensity = std::get<3>(t),
          .t = std::get<4>(t),
          .range = std::get<5>(t),
          .row = std::get<6>(t),
          .col = std::get<7>(t)
        };
      }
    )
    .doc() =
    "Point is the general point structure in evalio, with common "
    "point cloud attributes included.";

  nb::class_<LidarMeasurement>(m, "LidarMeasurement")
    .def(nb::init<Stamp>(), "stamp"_a)
    .def(nb::init<Stamp, std::vector<Point>>(), "stamp"_a, "points"_a)
    .def_rw(
      "stamp",
      &LidarMeasurement::stamp,
      "Timestamp of the point cloud, always at the start of the scan."
    )
    .def_rw(
      "points",
      &LidarMeasurement::points,
      "List of points in the "
      "point cloud. Note, this is always in row major format."
    )
    .def(
      "to_vec_positions",
      &LidarMeasurement::to_vec_positions,
      "Convert the point cloud to a (n,3) numpy array."
    )
    .def(
      "to_vec_stamps",
      &LidarMeasurement::to_vec_stamps,
      "Convert the point stamps to a list of durations."
    )
    .def(
      nb::self == nb::self,
      "Check for equality",
      nb::sig("def __eq__(self, arg: object, /) -> bool")
    )
    .def(
      nb::self != nb::self,
      "Check for inequality",
      nb::sig("def __ne__(self, arg: object, /) -> bool")
    )
    .def("__repr__", &LidarMeasurement::to_string)
    .def(
      "__getstate__",
      [](const LidarMeasurement& p) {
        return std::make_tuple(p.stamp, p.points);
      }
    )
    .def(
      "__setstate__",
      [](LidarMeasurement& p, std::tuple<Stamp, std::vector<Point>> t) {
        new (&p) LidarMeasurement(std::get<0>(t), std::get<1>(t));
      }
    )
    .doc() =
    "LidarMeasurement is a structure for storing a point cloud "
    "measurement, with a timestamp and a vector of points.\n\n"

    "Note, the stamp always represents the _start_ of the scan. "
    "Additionally, the points are always in row major format.";

  nb::class_<LidarParams>(m, "LidarParams")
    .def(
      nb::init<int, int, double, double, double, std::string, std::string>(),
      nb::kw_only(),
      "num_rows"_a,
      "num_columns"_a,
      "min_range"_a,
      "max_range"_a,
      "rate"_a = 10.0,
      "brand"_a = "-",
      "model"_a = "-"
    )
    .def_ro(
      "num_rows",
      &LidarParams::num_rows,
      "Number of rows in the point cloud, also known as the scanlines."
    )
    .def_ro(
      "num_columns",
      &LidarParams::num_columns,
      "Number of columns in the point cloud, also known as the number "
      "of points per scanline."
    )
    .def_ro(
      "min_range",
      &LidarParams::min_range,
      "Minimum range of the lidar sensor, in meters."
    )
    .def_ro(
      "max_range",
      &LidarParams::max_range,
      "Maximum range of the lidar sensor, in meters."
    )
    .def_ro("rate", &LidarParams::rate, "Rate of the lidar sensor, in Hz.")
    .def_ro("brand", &LidarParams::brand, "Brand of the lidar sensor.")
    .def_ro("model", &LidarParams::model, "Model of the lidar sensor.")
    .def(
      "delta_time",
      &LidarParams::delta_time,
      "Get the time between two consecutive scans as a Duration. Inverse "
      "of the rate."
    )
    .def("__repr__", &LidarParams::to_string)
    .doc() =
    "LidarParams is a structure for storing the parameters of a "
    "lidar sensor.";

  // Imu
  nb::class_<ImuMeasurement>(m, "ImuMeasurement")
    .def(
      nb::init<Stamp, Eigen::Vector3d, Eigen::Vector3d>(),
      "stamp"_a,
      "gyro"_a,
      "accel"_a
    )
    .def_ro(
      "stamp",
      &ImuMeasurement::stamp,
      "Timestamp of the IMU measurement."
    )
    .def_ro(
      "gyro",
      &ImuMeasurement::gyro,
      "Gyroscope measurement as a 3D vector."
    )
    .def_ro(
      "accel",
      &ImuMeasurement::accel,
      "Accelerometer measurement as a 3D vector."
    )
    .def(
      nb::self == nb::self,
      "Check for equality",
      nb::sig("def __eq__(self, arg: object, /) -> bool")
    )
    .def(
      nb::self != nb::self,
      "Check for inequality",
      nb::sig("def __ne__(self, arg: object, /) -> bool")
    )
    .def("__repr__", &ImuMeasurement::to_string)
    .def(
      "__getstate__",
      [](const ImuMeasurement& p) {
        return std::make_tuple(p.stamp, p.gyro, p.accel);
      }
    )
    .def(
      "__setstate__",
      [](
        ImuMeasurement& p,
        std::tuple<Stamp, Eigen::Vector3d, Eigen::Vector3d> t
      ) {
        new (&p) ImuMeasurement {
          .stamp = std::get<0>(t),
          .gyro = std::get<1>(t),
          .accel = std::get<2>(t)
        };
      }
    )

    .doc() =
    "ImuMeasurement is a simple structure for storing an IMU measurement.";

  nb::class_<ImuParams>(m, "ImuParams")
    .def(
      nb::init<
        double,
        double,
        double,
        double,
        double,
        double,
        Eigen::Vector3d,
        double,
        std::string,
        std::string>(),
      nb::kw_only(),
      "gyro"_a = 1e-5,
      "accel"_a = 1e-5,
      "gyro_bias"_a = 1e-6,
      "accel_bias"_a = 1e-6,
      "bias_init"_a = 1e-7,
      "integration"_a = 1e-7,
      "gravity"_a = Eigen::Vector3d(0, 0, 9.81),
      "rate"_a = 100.0,
      "brand"_a = "-",
      "model"_a = "-"
    )
    .def_static(
      "up",
      &ImuParams::up,
      "Simple helper for initializing with an `up` gravity vector."
    )
    .def_static(
      "down",
      &ImuParams::down,
      "Simple helper for initializing with a `down` gravity vector."
    )
    .def_ro(
      "gyro",
      &ImuParams::gyro,
      "Gyroscope standard deviation, in rad/s/sqrt(Hz)."
    )
    .def_ro(
      "accel",
      &ImuParams::accel,
      "Accelerometer standard deviation, in m/s^2/sqrt(Hz)."
    )
    .def_ro(
      "gyro_bias",
      &ImuParams::gyro_bias,
      "Gyroscope bias standard deviation, in rad/s^2/sqrt(Hz)."
    )
    .def_ro(
      "accel_bias",
      &ImuParams::accel_bias,
      "Accelerometer bias standard deviation, in m/s^3/sqrt(Hz)."
    )
    .def_ro(
      "bias_init",
      &ImuParams::bias_init,
      "Initial bias standard deviation."
    )
    .def_ro(
      "integration",
      &ImuParams::integration,
      "Integration standard deviation."
    )
    .def_ro("gravity", &ImuParams::gravity, "Gravity vector as a 3D vector.")
    .def_ro("rate", &ImuParams::rate, "Rate of the IMU sensor, in Hz.")
    .def_ro("brand", &ImuParams::brand, "Brand of the IMU sensor.")
    .def_ro("model", &ImuParams::model, "Model of the IMU sensor.")
    .def("__repr__", &ImuParams::to_string)
    .doc() = "ImuParams is a structure for storing the parameters of an IMU";

  nb::class_<SO3>(m, "SO3")
    .def(
      nb::init<double, double, double, double>(),
      nb::kw_only(),
      "qx"_a,
      "qy"_a,
      "qz"_a,
      "qw"_a
    )
    .def_ro("qx", &SO3::qx, "X component of the quaternion.")
    .def_ro("qy", &SO3::qy, "Y component of the quaternion.")
    .def_ro("qz", &SO3::qz, "Z component of the quaternion.")
    .def_ro("qw", &SO3::qw, "Scalar component of the quaternion.")
    .def_static("identity", &SO3::identity, "Create an identity rotation.")
    .def_static(
      "from_mat",
      &SO3::from_mat,
      "mat"_a,
      "Create a rotation from a 3x3 rotation matrix."
    )
    .def_static("exp", &SO3::exp, "v"_a, "Create a rotation from a 3D vector.")
    .def("inverse", &SO3::inverse, "Compute the inverse of the rotation.")
    .def("log", &SO3::log, "Compute the logarithm of the rotation.")
    .def("to_mat", &SO3::to_mat, "Convert the rotation to a 3x3 matrix.")
    .def("rotate", &SO3::rotate, "v"_a, "Rotate a 3D vector by the rotation.")
    .def(nb::self * nb::self, "Compose two rotations.")
    .def(
      nb::self == nb::self,
      "Check for equality",
      nb::sig("def __eq__(self, arg: object, /) -> bool")
    )
    .def(
      nb::self != nb::self,
      "Check for inequality",
      nb::sig("def __ne__(self, arg: object, /) -> bool")
    )
    .def("__repr__", &SO3::to_string)
    .def("__copy__", [](const SO3& self) { return SO3(self); })
    .def(
      "__deepcopy__",
      [](const SO3& self, nb::typed<nb::dict, nb::any, nb::any>) {
        return SO3(self);
      },
      "memo"_a
    )
    .def(
      "__getstate__",
      [](const SO3& p) { return std::make_tuple(p.qx, p.qy, p.qz, p.qw); }
    )
    .def(
      "__setstate__",
      [](SO3& p, std::tuple<double, double, double, double> t) {
        new (&p) SO3 {
          .qx = std::get<0>(t),
          .qy = std::get<1>(t),
          .qz = std::get<2>(t),
          .qw = std::get<3>(t)
        };
      }
    )
    .doc() =
    "SO3 class for representing a 3D rotation using a quaternion.\n\n"
    "This is outfitted with some basic functionality, but mostly "
    "intended for storage and converting between types.";

  nb::class_<SE3>(m, "SE3")
    .def(
      nb::init<SO3, Eigen::Vector3d>(),
      "rot"_a,
      "trans"_a,
      "Create a SE3 from a rotation and translation."
    )
    .def(nb::init<SE3>(), "other"_a, "Copy constructor for SE3.")
    .def_static("identity", &SE3::identity, "Create an identity SE3.")
    .def_static(
      "from_mat",
      &SE3::from_mat,
      "mat"_a,
      "Create a SE3 from a 4x4 transformation matrix."
    )
    .def_ro("rot", &SE3::rot, "Rotation as a SO3 object.")
    .def_ro("trans", &SE3::trans, "Translation as a 3D vector.")
    .def("to_mat", &SE3::to_mat, "Convert to a 4x4 matrix.")
    .def("inverse", &SE3::inverse, "Compute the inverse.")
    .def_static(
      "error",
      &SE3::error,
      "a"_a,
      "b"_a,
      "Compute the rotational (degrees) and translational (meters) error "
      "between two SE3s as a tuple (rot, trans)."
    )
    .def_static(
      "distance",
      &SE3::distance,
      "a"_a,
      "b"_a,
      "Compute the distance between two SE3s."
    )
    .def_static("exp", &SE3::exp, "xi"_a, "Create a SE3 from a 3D vector.")
    .def("log", &SE3::log, "Compute the logarithm of the transformation.")
    .def(nb::self * nb::self, "Compose two rigid body transformations.")
    .def(
      nb::self == nb::self,
      "Check for equality",
      nb::sig("def __eq__(self, arg: object, /) -> bool")
    )
    .def(
      nb::self != nb::self,
      "Check for inequality",
      nb::sig("def __ne__(self, arg: object, /) -> bool")
    )
    .def("__repr__", &SE3::to_string)
    .def("__copy__", [](const SE3& self) { return SE3(self); })
    .def(
      "__deepcopy__",
      [](const SE3& self, nb::typed<nb::dict, nb::any, nb::any>) {
        return SE3(self);
      },
      "memo"_a
    )
    .def(
      "__getstate__",
      [](const SE3& p) {
        return std::make_tuple(
          p.rot.qx,
          p.rot.qy,
          p.rot.qz,
          p.rot.qw,
          p.trans[0],
          p.trans[1],
          p.trans[2]
        );
      }
    )
    .def(
      "__setstate__",
      [](
        SE3& p,
        std::tuple<double, double, double, double, double, double, double> t
      ) {
        new (&p) SE3(
          SO3 {
            .qx = std::get<0>(t),
            .qy = std::get<1>(t),
            .qz = std::get<2>(t),
            .qw = std::get<3>(t)
          },
          Eigen::Vector3d {std::get<4>(t), std::get<5>(t), std::get<6>(t)}
        );
      }
    )
    .doc() =
    "SE3 class for representing a 3D rigid body transformation "
    "using a quaternion and a translation vector.\n\n"
    "This is outfitted with some basic functionality, but is mostly "
    "intended for storage and converting between types.";
}

} // namespace evalio<|MERGE_RESOLUTION|>--- conflicted
+++ resolved
@@ -20,10 +20,7 @@
 
 // TODO: Check if copy/deepcopy works or not
 
-<<<<<<< HEAD
 inline void make_types(nb::module_& m) {
-=======
-inline void makeTypes(nb::module_& m) {
   nb::enum_<VisOption>(m, "VisOption", nb::is_flag())
     .value("MAP", VisOption::MAP, "Visualize the map.")
     .value("FEATURES", VisOption::FEATURES, "Visualize the features.")
@@ -31,7 +28,6 @@
     .value("IMAGE", VisOption::IMAGE, "Visualize the image.")
     .doc() = "Visualization options for the evalio pipeline.";
 
->>>>>>> 21403a06
   nb::class_<Duration>(m, "Duration")
     .def_static(
       "from_sec",
