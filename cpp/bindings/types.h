--- conflicted
+++ resolved
@@ -14,66 +14,41 @@
 
 namespace evalio {
 
-<<<<<<< HEAD
-inline void makeTypes(py::module &m) {
-  py::class_<Duration>(m, "Duration")
-      .def(py::init<double>(), py::kw_only(), "sec"_a)
+// TODO: Check if copy/deepcopy works or not
+
+inline void makeTypes(nb::module_ &m) {
+  nb::class_<Duration>(m, "Duration")
       .def_static("from_sec", &Duration::from_sec, "sec"_a,
                   "Create a Duration from seconds")
       .def_static("from_nsec", &Duration::from_nsec, "nsec"_a,
                   "Create a Duration from nanoseconds")
       .def("to_sec", &Duration::to_sec, "Convert to seconds")
       .def("to_nsec", &Duration::to_nsec, "Convert to nanoseconds")
-      .def_readonly("nsec", &Duration::nsec,
-                    "Underlying nanoseconds representation")
-      .def(py::self < py::self, "Compare two Durations by length")
-      .def(py::self > py::self, "Compare two Durations by length")
-      .def(py::self == py::self, "Check for equality")
-      .def(py::self != py::self, "Check for equality")
-      .def(py::self - py::self, "Computer the difference between two Durations")
-      .def(py::self + py::self, "Add two Durations")
-=======
-// TODO: Check if copy/deepcopy works or not
-
-inline void makeTypes(nb::module_ &m) {
-  nb::class_<Duration>(m, "Duration")
-      .def_static("from_sec", &Duration::from_sec)
-      .def_static("from_nsec", &Duration::from_nsec)
-      .def("to_sec", &Duration::to_sec)
-      .def("to_nsec", &Duration::to_nsec)
-      .def_ro("nsec", &Duration::nsec)
+      .def_ro("nsec", &Duration::nsec, "Underlying nanoseconds representation")
       .def(nb::self < nb::self)
       .def(nb::self > nb::self)
       .def(nb::self == nb::self)
       .def(nb::self != nb::self)
       .def(nb::self - nb::self)
       .def(nb::self + nb::self)
->>>>>>> 3413c840
       .def("__repr__", &Duration::toString)
       .def("__copy__", [](const Duration &self) { return Duration(self); })
       .def(
           "__deepcopy__",
           [](const Duration &self, nb::dict) { return Duration(self); },
           "memo"_a)
-<<<<<<< HEAD
-      .def(py::pickle(
-          [](const Duration &p) { // __getstate__
-            /* Return a tuple that fully encodes the state of the object */
-            return py::make_tuple(p.nsec);
-          },
-          [](py::tuple t) { // __setstate__
-            if (t.size() != 1)
-              throw std::runtime_error("Invalid state when unpickling Stamp!");
-            /* Create a new C++ instance */
-            Duration p{.nsec = t[0].cast<int64_t>()};
-            return p;
-          }))
+      .def("__getstate__",
+           [](const Duration &p) { return nb::make_tuple(p.nsec); })
+      .def("__setstate__",
+           [](Duration &p, std::tuple<int64_t> t) {
+             new (&p) Duration{.nsec = std::get<0>(t)};
+           })
       .doc() =
       "Duration class for representing a positive or negative delta time, uses "
       "int64 as the underlying data storage for nanoseconds.";
 
-  py::class_<Stamp>(m, "Stamp")
-      .def(py::init<uint32_t, uint32_t>(), py::kw_only(), "sec"_a, "nsec"_a,
+  nb::class_<Stamp>(m, "Stamp")
+      .def(nb::init<uint32_t, uint32_t>(), nb::kw_only(), "sec"_a, "nsec"_a,
            "Create a Stamp from seconds and nanoseconds")
       .def_static("from_sec", &Stamp::from_sec, "sec"_a,
                   "Create a Stamp from seconds")
@@ -81,72 +56,33 @@
                   "Create a Stamp from nanoseconds")
       .def("to_sec", &Stamp::to_sec, "Convert to seconds")
       .def("to_nsec", &Stamp::to_nsec, "Convert to nanoseconds")
-      .def_readonly("sec", &Stamp::sec, "Underlying seconds storage")
-      .def_readonly("nsec", &Stamp::nsec, "Underlying nanoseconds storage")
-      .def(py::self < py::self,
+      .def_ro("sec", &Stamp::sec, "Underlying seconds storage")
+      .def_ro("nsec", &Stamp::nsec, "Underlying nanoseconds storage")
+      .def(nb::self < nb::self,
            "Compare two Stamps to see which happened first")
-      .def(py::self > py::self,
+      .def(nb::self > nb::self,
            "Compare two Stamps to see which happened first")
-      .def(py::self == py::self, "Check for equality")
-      .def(py::self != py::self, "Check for equality")
-      .def(py::self - py::self,
+      .def(nb::self == nb::self, "Check for equality")
+      .def(nb::self != nb::self, "Check for equality")
+      .def(nb::self - nb::self,
            "Compute the difference between two Stamps, returning a duration")
-      .def(py::self + Duration(), "Add a Duration to a Stamp")
-      .def(py::self - Duration(), "Subtract a Duration from a Stamp")
-=======
-      .def("__getstate__",
-           [](const Duration &p) { return nb::make_tuple(p.nsec); })
-      .def("__setstate__", [](Duration &p, std::tuple<int64_t> t) {
-        new (&p) Duration{.nsec = std::get<0>(t)};
-      });
-
-  nb::class_<Stamp>(m, "Stamp")
-      .def(nb::init<uint32_t, uint32_t>(), nb::kw_only(), "sec"_a, "nsec"_a)
-      .def_static("from_sec", &Stamp::from_sec)
-      .def_static("from_nsec", &Stamp::from_nsec)
-      .def("to_sec", &Stamp::to_sec)
-      .def("to_nsec", &Stamp::to_nsec)
-      .def_ro("sec", &Stamp::sec)
-      .def_ro("nsec", &Stamp::nsec)
-      .def(nb::self < nb::self)
-      .def(nb::self > nb::self)
-      .def(nb::self == nb::self)
-      .def(nb::self != nb::self)
-      .def(nb::self - nb::self)
-      .def(nb::self + Duration())
-      .def(nb::self - Duration())
->>>>>>> 3413c840
+      .def(nb::self + Duration(), "Add a Duration to a Stamp")
+      .def(nb::self - Duration(), "Subtract a Duration from a Stamp")
       .def("__repr__", &Stamp::toString)
       .def("__copy__", [](const Stamp &self) { return Stamp(self); })
       .def(
           "__deepcopy__",
-<<<<<<< HEAD
-          [](const Stamp &self, py::dict) { return Stamp(self); }, "memo"_a)
-      .def(py::pickle(
-          [](const Stamp &p) { // __getstate__
-            /* Return a tuple that fully encodes the state of the object */
-            return py::make_tuple(p.sec, p.nsec);
-          },
-          [](py::tuple t) { // __setstate__
-            if (t.size() != 2)
-              throw std::runtime_error("Invalid state when unpickling Stamp!");
-            /* Create a new C++ instance */
-            Stamp p{.sec = t[0].cast<uint32_t>(),
-                    .nsec = t[1].cast<uint32_t>()};
-            return p;
-          }))
+          [](const Stamp &self, nb::dict) { return Stamp(self); }, "memo"_a)
+      .def("__getstate__",
+           [](const Stamp &p) { return nb::make_tuple(p.sec, p.nsec); })
+      .def("__setstate__",
+           [](Stamp &p, std::tuple<uint32_t, uint32_t> t) {
+             new (&p) Stamp{.sec = std::get<0>(t), .nsec = std::get<1>(t)};
+           })
       .doc() =
       "Stamp class for representing an absolute point in time, uses uint32 as "
       "the underlying data storage for seconds and nanoseconds.";
-=======
-          [](const Stamp &self, nb::dict) { return Stamp(self); }, "memo"_a)
-      .def("__getstate__",
-           [](const Stamp &p) { return nb::make_tuple(p.sec, p.nsec); })
-      .def("__setstate__", [](Stamp &p, std::tuple<uint32_t, uint32_t> t) {
-        new (&p) Stamp{.sec = std::get<0>(t), .nsec = std::get<1>(t)};
-      });
   ;
->>>>>>> 3413c840
 
   // Lidar
   nb::class_<Point>(m, "Point")
