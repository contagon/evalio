--- conflicted
+++ resolved
@@ -39,26 +39,10 @@
   );
 
   // Getters
-<<<<<<< HEAD
-  const evalio::Map map() override {
-    std::vector<Eigen::Vector3d> map = kiss_icp_->LocalMap();
-    std::vector<evalio::Point> evalio_map;
-    evalio_map.reserve(map.size());
-    for (auto point : map) {
-      evalio_map.push_back(to_evalio_point(point));
-    }
-    return {{"point", evalio_map}};
-=======
-  const ev::SE3 pose() override {
-    const Sophus::SE3d pose = kiss_icp_->pose() * lidar_T_imu_;
-    return ev::convert<ev::SE3>(pose);
-  }
-
   const std::map<std::string, std::vector<ev::Point>> map() override {
     return ev::convert_map<std::vector<Eigen::Vector3d>>(
       {{"point", kiss_icp_->LocalMap()}}
     );
->>>>>>> 3869e834
   }
 
   // Setters
@@ -78,21 +62,9 @@
     kiss_icp_ = std::make_unique<kiss_icp::pipeline::KissICP>(config_);
   }
 
-<<<<<<< HEAD
   void add_imu(evalio::ImuMeasurement mm) override {}
 
-  void add_lidar(evalio::LidarMeasurement mm) override {
-    // Set everything up
-    std::vector<Eigen::Vector3d> points;
-    points.reserve(mm.points.size());
-    std::vector<double> timestamps;
-    timestamps.reserve(mm.points.size());
-=======
-  void add_imu(ev::ImuMeasurement mm) override {}
->>>>>>> 3869e834
-
-  std::map<std::string, std::vector<ev::Point>>
-  add_lidar(ev::LidarMeasurement mm) override {
+  void add_lidar(ev::LidarMeasurement mm) override {
     // Convert inputs
     auto points = ev::convert_iter<std::vector<Eigen::Vector3d>>(mm.points);
     auto timestamps = ev::convert_iter<std::vector<double>>(mm.points);
@@ -100,24 +72,14 @@
     // Run through pipeline
     const auto& [_, used_points] = kiss_icp_->RegisterFrame(points, timestamps);
 
-<<<<<<< HEAD
     // Save the estimate
-    const Sophus::SE3d pose = kiss_icp_->pose() * lidar_T_imu_;
-    this->save(mm.stamp, to_evalio_se3(pose));
+    this->save(mm.stamp, kiss_icp_->pose() * lidar_T_imu_);
 
-    // Save used points if visualizing
-    std::vector<evalio::Point> result;
-    result.reserve(used_points.size());
-    for (auto point : used_points) {
-      result.push_back(to_evalio_point(point));
-    }
-    this->save(mm.stamp, {{"point", result}});
-=======
-    // Convert outputs
-    return ev::convert_map<std::vector<Eigen::Vector3d>>(
+    // Save features
+    this->save<std::vector<Eigen::Vector3d>>(
+      mm.stamp,
       {{"point", used_points}}
     );
->>>>>>> 3869e834
   }
 
 private:
