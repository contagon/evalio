#pragma once

#include <algorithm>
#include <memory>

#include "ct_icp/odometry.hpp"
#include "ct_icp/types.hpp"
#include "evalio/convert/base.h"
#include "evalio/convert/eigen.h"
#include "evalio/pipeline.h"
#include "evalio/types.h"

namespace ev = evalio;

// ------------------------- Handle all conversions ------------------------- //
namespace evalio {
template<>
inline evalio::Point convert(const ct_icp::Point3D& from) {
  return ev::Point {
    .x = from.raw_pt.x(),
    .y = from.raw_pt.y(),
    .z = from.raw_pt.z(),
    .intensity = 0.0,
    .t = ev::Duration::from_nsec(0),
    .row = 0,
    .col = 0,
  };
}

template<>
inline ct_icp::Point3D convert(const evalio::Point& from) {
  ct_icp::Point3D to;
  to.raw_pt = Eigen::Vector3d(from.x, from.y, from.z);
  to.pt = to.raw_pt;
  to.alpha_timestamp = from.t.to_sec();
  to.index_frame = 0;
  return to;
}

template<>
inline evalio::SE3 convert(const ct_icp::TrajectoryFrame& in) {
  return ev::SE3(ev::SO3::fromMat(in.begin_R), in.begin_t);
}
} // namespace evalio

// ------------------------- Actual Wrapper ------------------------- //
// Simple enum wrapper to parse all strings -> enum options
struct CTICPEnumParams {
  std::string motion_compensation;
  std::string initialization;
  std::string distance;
  std::string weighting_scheme;
  std::string solver;
  std::string loss_function;

  void store(ct_icp::OdometryOptions& options) {
    if (motion_compensation == "NONE") {
      options.motion_compensation = ct_icp::MOTION_COMPENSATION::NONE;
    } else if (motion_compensation == "CONSTANT_VELOCITY") {
      options.motion_compensation =
        ct_icp::MOTION_COMPENSATION::CONSTANT_VELOCITY;
    } else if (motion_compensation == "ITERATIVE") {
      options.motion_compensation = ct_icp::MOTION_COMPENSATION::ITERATIVE;
    } else if (motion_compensation == "CONTINUOUS") {
      options.motion_compensation = ct_icp::MOTION_COMPENSATION::CONTINUOUS;
    } else {
      throw std::runtime_error(
        "Invalid motion compensation option: " + motion_compensation
      );
    }

    if (initialization == "INIT_NONE") {
      options.initialization = ct_icp::INITIALIZATION::INIT_NONE;
    } else if (initialization == "INIT_CONSTANT_VELOCITY") {
      options.initialization = ct_icp::INITIALIZATION::INIT_CONSTANT_VELOCITY;
    } else {
      throw std::runtime_error(
        "Invalid initialization option: " + initialization
      );
    }

    if (distance == "POINT_TO_PLANE") {
      options.ct_icp_options.distance = ct_icp::ICP_DISTANCE::POINT_TO_PLANE;
    } else if (distance == "CT_POINT_TO_PLANE") {
      options.ct_icp_options.distance = ct_icp::ICP_DISTANCE::CT_POINT_TO_PLANE;
    } else {
      throw std::runtime_error("Invalid distance option: " + distance);
    }

    if (weighting_scheme == "PLANARITY") {
      options.ct_icp_options.weighting_scheme =
        ct_icp::WEIGHTING_SCHEME::PLANARITY;
    } else if (weighting_scheme == "NEIGHBORHOOD") {
      options.ct_icp_options.weighting_scheme =
        ct_icp::WEIGHTING_SCHEME::NEIGHBORHOOD;
    } else if (weighting_scheme == "ALL") {
      options.ct_icp_options.weighting_scheme = ct_icp::WEIGHTING_SCHEME::ALL;
    } else {
      throw std::runtime_error(
        "Invalid weighting scheme option: " + weighting_scheme
      );
    }

    if (solver == "GN") {
      options.ct_icp_options.solver = ct_icp::CT_ICP_SOLVER::GN;
    } else if (solver == "CERES") {
      options.ct_icp_options.solver = ct_icp::CT_ICP_SOLVER::CERES;
    } else {
      throw std::runtime_error("Invalid solver option: " + solver);
    }

    if (loss_function == "STANDARD") {
      options.ct_icp_options.loss_function = ct_icp::LEAST_SQUARES::STANDARD;
    } else if (loss_function == "CAUCHY") {
      options.ct_icp_options.loss_function = ct_icp::LEAST_SQUARES::CAUCHY;
    } else if (loss_function == "HUBER") {
      options.ct_icp_options.loss_function = ct_icp::LEAST_SQUARES::HUBER;
    } else if (loss_function == "TOLERANT") {
      options.ct_icp_options.loss_function = ct_icp::LEAST_SQUARES::TOLERANT;
    } else if (loss_function == "TRUNCATED") {
      options.ct_icp_options.loss_function = ct_icp::LEAST_SQUARES::TRUNCATED;
    } else {
      throw std::runtime_error(
        "Invalid loss function option: " + loss_function
      );
    }
  }
};

class CTICP: public ev::Pipeline {
private:
  std::unique_ptr<ct_icp::Odometry> ct_icp_;
  ct_icp::OdometryOptions config_ =
    ct_icp::OdometryOptions::DefaultDrivingProfile();
  CTICPEnumParams enum_params_;

  ev::SE3 lidar_T_imu_ = ev::SE3::identity();
  size_t scan_idx_ = 0;

public:
  CTICP() {
    config_.debug_print = false;
    config_.ct_icp_options.debug_print = false;
  }

  // Info
  static std::string version() {
    return XSTR(EVALIO_CT_ICP);
  }

  static std::string name() {
    return "ct";
  }

  static std::string url() {
    return "https://github.com/jedeschaud/ct_icp";
  }

  // clang-format off
  EVALIO_SETUP_PARAMS(
    // odometry options
    (double, init_voxel_size, 0.2, config_.init_voxel_size),
    (double, init_sample_voxel_size, 1.0, config_.init_sample_voxel_size),
    (int, init_num_frames, 20, config_.init_num_frames),
    (double, voxel_size, 0.5, config_.voxel_size),
    (double, sample_voxel_size, 1.5, config_.sample_voxel_size),
    (int, max_num_points_in_voxel, 20, config_.max_num_points_in_voxel),
    (double, min_distance_points, 0.1, config_.min_distance_points),
    (double, distance_error_threshold, 5.0, config_.distance_error_threshold),
    (std::string, motion_compensation, std::string("CONTINUOUS"), enum_params_.motion_compensation),
    (std::string, initialization, std::string("INIT_CONSTANT_VELOCITY"), enum_params_.initialization),
    // ct-icp options
    (int, threshold_voxel_occupancy, 1, config_.ct_icp_options.threshold_voxel_occupancy),
    (int, ct_init_num_frames, 20, config_.ct_icp_options.init_num_frames),
    (double, size_voxel_map, 1.0, config_.ct_icp_options.size_voxel_map),
    (int, num_iters_icp, 30, config_.ct_icp_options.num_iters_icp),
    (int, min_number_neighbors, 20, config_.ct_icp_options.min_number_neighbors),
    (int, voxel_neighborhood, 1, config_.ct_icp_options.voxel_neighborhood),
    (double, power_planarity, 2.0, config_.ct_icp_options.power_planarity),
    (bool, estimate_normal_from_neighborhood, true, config_.ct_icp_options.estimate_normal_from_neighborhood),
    (int, max_number_neighbors, 20, config_.ct_icp_options.max_number_neighbors),
    (double, max_dist_to_plane_ct_icp, 0.5, config_.ct_icp_options.max_dist_to_plane_ct_icp),
    (double, threshold_orientation_norm, 0.0001, config_.ct_icp_options.threshold_orientation_norm),
    (double, threshold_translation_norm, 0.001, config_.ct_icp_options.threshold_translation_norm),
    (bool, point_to_plane_with_distortion, true, config_.ct_icp_options.point_to_plane_with_distortion),
    (int, max_num_residuals, -1, config_.ct_icp_options.max_num_residuals),
    (int, min_num_residuals, 100, config_.ct_icp_options.min_num_residuals),
    (std::string, distance, std::string("CT_POINT_TO_PLANE"), enum_params_.distance),
    (int, num_closest_neighbors, 1, config_.ct_icp_options.num_closest_neighbors),
    (double, beta_location_consistency, 0.001, config_.ct_icp_options.beta_location_consistency),
    (double, beta_constant_velocity, 0.001, config_.ct_icp_options.beta_constant_velocity),
    (double, beta_small_velocity, 0.0, config_.ct_icp_options.beta_small_velocity),
    (double, beta_orientation_consistency, 0.0, config_.ct_icp_options.beta_orientation_consistency),
    (std::string, weighting_scheme, std::string("ALL"), enum_params_.weighting_scheme),
    (double, weight_alpha, 0.9, config_.ct_icp_options.weight_alpha),
    (double, weight_neighborhood, 0.1, config_.ct_icp_options.weight_neighborhood),
    (std::string, solver, std::string("CERES"), enum_params_.solver),
    (std::string, loss_function, std::string("CAUCHY"), enum_params_.loss_function),
    (int, ls_max_num_iters, 10, config_.ct_icp_options.ls_max_num_iters),
    (int, ls_num_threads, 8, config_.ct_icp_options.ls_num_threads),
    (double, ls_sigma, 0.1, config_.ct_icp_options.ls_sigma),
    (double, ls_tolerant_min_threshold, 0.05, config_.ct_icp_options.ls_tolerant_min_threshold),
  )
  // clang-format on

  // Getters
<<<<<<< HEAD
  const std::map<std::string, std::vector<evalio::Point>> map() override {
    const auto map = ct_icp_->GetLocalMap();
    std::vector<evalio::Point> ev_points;
    ev_points.reserve(map.size());
    for (const auto& point : map) {
      ev_points.push_back(to_evalio_point(point));
    }
    return {{"planar", std::move(ev_points)}};
=======
  const ev::SE3 pose() override {
    const auto pose = ct_icp_->Trajectory().back();
    return ev::convert<ev::SE3>(pose) * lidar_T_imu_;
  }

  const std::map<std::string, std::vector<ev::Point>> map() override {
    auto map = ct_icp_->GetLocalMap();
    return ev::convert_map<decltype(map)>({{"planar", map}});
>>>>>>> 3869e834
  }

  // Setters
  void set_imu_params(ev::ImuParams params) override {}

  void set_lidar_params(ev::LidarParams params) override {
    config_.max_distance = params.max_range;
  }

  void set_imu_T_lidar(ev::SE3 T) override {
    lidar_T_imu_ = T.inverse();
  }

  // Doers
  void initialize() override {
    enum_params_.store(config_);
    ct_icp_ = std::make_unique<ct_icp::Odometry>(config_);
  }

  void add_imu(ev::ImuMeasurement mm) override {}

  std::map<std::string, std::vector<ev::Point>>
  add_lidar(ev::LidarMeasurement mm) override {
    // Convert
    auto pc = ev::convert_iter<std::vector<ct_icp::Point3D>>(mm.points);

    // Normalize timestamps to [0, 1]
    const auto& [min, max] = std::minmax_element(
      pc.cbegin(),
      pc.cend(),
      [](const ct_icp::Point3D& a, const ct_icp::Point3D& b) {
        return a.alpha_timestamp < b.alpha_timestamp;
      }
    );

    const auto min_t = min->alpha_timestamp;
    const auto max_t = max->alpha_timestamp;
    const auto normalize = [min_t, max_t](double t) {
      return (t - min_t) / (max_t - min_t);
    };

    // Copy
    for (auto& p : pc) {
      p.alpha_timestamp = normalize(p.alpha_timestamp);
    }

    // Run through pipeline
    const auto summary = ct_icp_->RegisterFrame(pc);
<<<<<<< HEAD

    // Save the estimate
    const auto pose = ct_icp_->Trajectory().back();
    const auto ev_pose = to_evalio_pose(pose) * lidar_T_imu_;
    this->save_estimate(mm.stamp, ev_pose);

    // Return the used points
    std::vector<evalio::Point> ev_planar_points;
    ev_planar_points.reserve(summary.keypoints.size());
    for (const auto& point : summary.keypoints) {
      ev_planar_points.push_back(to_evalio_point(point));
    }

=======
>>>>>>> 3869e834
    scan_idx_++;

    // Return the used points
    return ev::convert_map<std::vector<ct_icp::Point3D>>(
      {{"planar", summary.keypoints}}
    );
  }
};<|MERGE_RESOLUTION|>--- conflicted
+++ resolved
@@ -204,25 +204,9 @@
   // clang-format on
 
   // Getters
-<<<<<<< HEAD
-  const std::map<std::string, std::vector<evalio::Point>> map() override {
-    const auto map = ct_icp_->GetLocalMap();
-    std::vector<evalio::Point> ev_points;
-    ev_points.reserve(map.size());
-    for (const auto& point : map) {
-      ev_points.push_back(to_evalio_point(point));
-    }
-    return {{"planar", std::move(ev_points)}};
-=======
-  const ev::SE3 pose() override {
-    const auto pose = ct_icp_->Trajectory().back();
-    return ev::convert<ev::SE3>(pose) * lidar_T_imu_;
-  }
-
   const std::map<std::string, std::vector<ev::Point>> map() override {
     auto map = ct_icp_->GetLocalMap();
     return ev::convert_map<decltype(map)>({{"planar", map}});
->>>>>>> 3869e834
   }
 
   // Setters
@@ -244,8 +228,7 @@
 
   void add_imu(ev::ImuMeasurement mm) override {}
 
-  std::map<std::string, std::vector<ev::Point>>
-  add_lidar(ev::LidarMeasurement mm) override {
+  void add_lidar(ev::LidarMeasurement mm) override {
     // Convert
     auto pc = ev::convert_iter<std::vector<ct_icp::Point3D>>(mm.points);
 
@@ -271,27 +254,17 @@
 
     // Run through pipeline
     const auto summary = ct_icp_->RegisterFrame(pc);
-<<<<<<< HEAD
 
     // Save the estimate
     const auto pose = ct_icp_->Trajectory().back();
-    const auto ev_pose = to_evalio_pose(pose) * lidar_T_imu_;
-    this->save_estimate(mm.stamp, ev_pose);
-
-    // Return the used points
-    std::vector<evalio::Point> ev_planar_points;
-    ev_planar_points.reserve(summary.keypoints.size());
-    for (const auto& point : summary.keypoints) {
-      ev_planar_points.push_back(to_evalio_point(point));
-    }
-
-=======
->>>>>>> 3869e834
-    scan_idx_++;
-
-    // Return the used points
-    return ev::convert_map<std::vector<ct_icp::Point3D>>(
+    this->save(mm.stamp, ev::convert<ev::SE3>(pose) * lidar_T_imu_);
+
+    // Save the used points
+    this->save<std::vector<ct_icp::Point3D>>(
+      mm.stamp,
       {{"planar", summary.keypoints}}
     );
+
+    scan_idx_++;
   }
 };