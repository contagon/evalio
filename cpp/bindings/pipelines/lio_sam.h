#pragma once

#include <pcl/point_cloud.h>

#include <map>
#include <string>

#include "LIO-SAM/lio-sam.h"
#include "LIO-SAM/types.h"
#include "evalio/convert/base.h"
#include "evalio/pipeline.h"
#include "evalio/types.h"

namespace ev = evalio;

// ------------------------- Fill out some converters for custom types ------------------------- //
namespace evalio {
// Point conversions
template<>
inline Point convert(const lio_sam::PointXYZIRT& in) {
  return Point {
    .x = in.x,
    .y = in.y,
    .z = in.z,
    .intensity = in.intensity,
    .t = ev::Duration::from_sec(in.time),
    .row = static_cast<uint8_t>(in.ring)
  };
}

template<>
inline Point convert(const lio_sam::PointType& in) {
  return Point {.x = in.x, .y = in.y, .z = in.z, .intensity = in.intensity};
}

template<>
inline lio_sam::PointXYZIRT convert(const ev::Point& in) {
  return lio_sam::PointXYZIRT {
    .x = static_cast<float>(in.x),
    .y = static_cast<float>(in.y),
    .z = static_cast<float>(in.z),
    .intensity = static_cast<float>(in.intensity),
    .ring = static_cast<uint16_t>(in.row),
    .time = static_cast<float>(in.t.to_sec()),
  };
}

// IMU conversions
template<>
inline lio_sam::Imu convert(const ev::ImuMeasurement& in) {
  return lio_sam::Imu {
    .stamp = in.stamp.to_sec(),
    .gyro = in.gyro,
    .acc = in.accel
  };
}

// SE3 conversions
template<>
inline ev::SE3 convert(const lio_sam::Odometry& in) {
  const auto t = in.position;
  const auto q = in.orientation;
  const auto rot = ev::SO3 {.qx = q.x(), .qy = q.y(), .qz = q.z(), .qw = q.w()};
  return ev::SE3(rot, t);
}
} // namespace evalio

// ------------------------- The pipeline impl ------------------------- //
class LioSam: public ev::Pipeline {
public:
  LioSam() : config_(), lidar_T_imu_(ev::SE3::identity()) {}

  // Info
  static std::string version() {
    return XSTR(EVALIO_LIO_SAM);
  }

  static std::string name() {
    return "liosam";
  }

  static std::string url() {
    return "https://github.com/contagon/LIO-SAM";
  }

  // clang-format off
  EVALIO_SETUP_PARAMS(
    (int, downsampleRate, 1, config_.downsampleRate),
    (double, edgeThreshold, 1.0, config_.edgeThreshold),
    (double, surfThreshold, 0.1, config_.surfThreshold),
    (int, edgeFeatureMinValidNum, 10, config_.edgeFeatureMinValidNum),
    (int, surfFeatureMinValidNum, 100, config_.surfFeatureMinValidNum),

    // voxel filter paprams
    (double, odometrySurfLeafSize, 0.4, config_.odometrySurfLeafSize),
    (double, mappingCornerLeafSize, 0.2, config_.mappingCornerLeafSize),
    (double, mappingSurfLeafSize, 0.4, config_.mappingSurfLeafSize),

    (double, z_tolerance, 1000.0, config_.z_tolerance),
    (double, rotation_tolerance, 1000.0, config_.rotation_tolerance),

    // CPU Params
    (int, numberOfCores, 4, config_.numberOfCores),
    (double, mappingProcessInterval, 0.15, config_.mappingProcessInterval),

    // Surrounding map
    (double, surroundingkeyframeAddingDistThreshold, 1.0, config_.surroundingkeyframeAddingDistThreshold),
    (double, surroundingkeyframeAddingAngleThreshold, 0.2, config_.surroundingkeyframeAddingAngleThreshold),
    (double, surroundingKeyframeDensity, 2.0, config_.surroundingKeyframeDensity),
    (double, surroundingKeyframeSearchRadius, 50.0, config_.surroundingKeyframeSearchRadius),

    // global map visualization radius
    (double, globalMapVisualizationSearchRadius, 1000.0, config_.globalMapVisualizationSearchRadius),
    (double, globalMapVisualizationPoseDensity, 10.0, config_.globalMapVisualizationPoseDensity),
    (double, globalMapVisualizationLeafSize, 1.0, config_.globalMapVisualizationLeafSize)
  );
  // clang-format on

  // Getters
<<<<<<< HEAD
  const std::map<std::string, std::vector<evalio::Point>> map() override {
    auto map = lio_sam_->getMap();
    std::vector<evalio::Point> evalio_map(map->size());
    for (std::size_t i = 0; i < map->size(); ++i) {
      to_evalio_point(evalio_map[i], map->at(i));
    }
    return {{"point", evalio_map}};
=======
  const ev::SE3 pose() override {
    return ev::convert<ev::SE3>(lio_sam_->getPose()) * lidar_T_imu_;
  }

  const std::map<std::string, std::vector<ev::Point>> map() override {
    return ev::convert_map<pcl::PointCloud<lio_sam::PointType>>(
      {{"point", *lio_sam_->getMap()}}
    );
>>>>>>> 3869e834
  }

  // Setters
  void set_imu_params(ev::ImuParams params) override {
    config_.imuAccNoise = params.accel;
    config_.imuAccBiasN = params.accel_bias;
    config_.imuGyrNoise = params.gyro;
    config_.imuGyrBiasN = params.gyro_bias;
    config_.imuGravity = params.gravity[2];
  }

  void set_lidar_params(ev::LidarParams params) override {
    config_.N_SCAN = params.num_rows;
    config_.Horizon_SCAN = params.num_columns;
    config_.lidarMaxRange = params.max_range;
    config_.lidarMinRange = params.min_range;
  }

  void set_imu_T_lidar(ev::SE3 T) override {
    lidar_T_imu_ = T.inverse();
    config_.lidar_P_imu = lidar_T_imu_.trans;
    config_.lidar_R_imu = lidar_T_imu_.rot.toEigen();
  }

  // Doers
  void initialize() override {
    lio_sam_ = std::make_unique<lio_sam::LIOSAM>(config_);
  }

  void add_imu(ev::ImuMeasurement mm) override {
    lio_sam_->addImuMeasurement(ev::convert<lio_sam::Imu>(mm));
  }

  std::map<std::string, std::vector<ev::Point>>
  add_lidar(ev::LidarMeasurement mm) override {
    // Set everything up
    auto cloud =
      ev::convert_iter<pcl::PointCloud<lio_sam::PointXYZIRT>>(mm.points)
        // NOTE: This likely causes a copy, see if we can avoid that later
        .makeShared();

    // Run through pipeline
    lio_sam_->addLidarMeasurement(mm.stamp.to_sec(), cloud);

    // Save pose
    const auto pose = to_evalio_se3(lio_sam_->getPose()) * lidar_T_imu_;
    this->save_estimate(mm.stamp, pose);

    // Return features
    return ev::convert_map<pcl::PointCloud<lio_sam::PointType>>(
      {{"point", *lio_sam_->getMostRecentFrame()}}
    );
  }

private:
  std::unique_ptr<lio_sam::LIOSAM> lio_sam_;
  lio_sam::LioSamParams config_;
  ev::SE3 lidar_T_imu_;
};<|MERGE_RESOLUTION|>--- conflicted
+++ resolved
@@ -117,24 +117,10 @@
   // clang-format on
 
   // Getters
-<<<<<<< HEAD
-  const std::map<std::string, std::vector<evalio::Point>> map() override {
-    auto map = lio_sam_->getMap();
-    std::vector<evalio::Point> evalio_map(map->size());
-    for (std::size_t i = 0; i < map->size(); ++i) {
-      to_evalio_point(evalio_map[i], map->at(i));
-    }
-    return {{"point", evalio_map}};
-=======
-  const ev::SE3 pose() override {
-    return ev::convert<ev::SE3>(lio_sam_->getPose()) * lidar_T_imu_;
-  }
-
   const std::map<std::string, std::vector<ev::Point>> map() override {
     return ev::convert_map<pcl::PointCloud<lio_sam::PointType>>(
       {{"point", *lio_sam_->getMap()}}
     );
->>>>>>> 3869e834
   }
 
   // Setters
@@ -168,8 +154,7 @@
     lio_sam_->addImuMeasurement(ev::convert<lio_sam::Imu>(mm));
   }
 
-  std::map<std::string, std::vector<ev::Point>>
-  add_lidar(ev::LidarMeasurement mm) override {
+  void add_lidar(ev::LidarMeasurement mm) override {
     // Set everything up
     auto cloud =
       ev::convert_iter<pcl::PointCloud<lio_sam::PointXYZIRT>>(mm.points)
@@ -180,11 +165,12 @@
     lio_sam_->addLidarMeasurement(mm.stamp.to_sec(), cloud);
 
     // Save pose
-    const auto pose = to_evalio_se3(lio_sam_->getPose()) * lidar_T_imu_;
-    this->save_estimate(mm.stamp, pose);
+    const auto pose = ev::convert<ev::SE3>(lio_sam_->getPose()) * lidar_T_imu_;
+    this->save(mm.stamp, pose);
 
-    // Return features
-    return ev::convert_map<pcl::PointCloud<lio_sam::PointType>>(
+    // Save features
+    this->save<pcl::PointCloud<lio_sam::PointType>>(
+      mm.stamp,
       {{"point", *lio_sam_->getMostRecentFrame()}}
     );
   }
