--- conflicted
+++ resolved
@@ -21,16 +21,11 @@
   NB_TRAMPOLINE(Pipeline, 9);
 
   // Getters
-<<<<<<< HEAD
-  const evalio::SE3 pose() override { NB_OVERRIDE_PURE(pose); }
-  const std::map<std::string, std::vector<evalio::Point>> map() override {
-=======
-  evalio::SE3 const pose() override {
+  const evalio::SE3 pose() override {
     NB_OVERRIDE_PURE(pose);
   }
 
-  const std::vector<evalio::Point> map() override {
->>>>>>> c159afca
+  const std::map<std::string, std::vector<evalio::Point>> map() override {
     NB_OVERRIDE_PURE(map);
   }
 
@@ -59,16 +54,12 @@
   void add_imu(evalio::ImuMeasurement mm) override {
     NB_OVERRIDE_PURE(add_imu, mm);
   }
-<<<<<<< HEAD
+
   std::map<std::string, std::vector<Point>>
   add_lidar(evalio::LidarMeasurement mm) override {
-=======
-
-  std::vector<Point> add_lidar(evalio::LidarMeasurement mm) override {
->>>>>>> c159afca
     NB_OVERRIDE_PURE(add_lidar, mm);
   }
-};
+}; // namespace evalio
 
 inline void makeBasePipeline(nb::module_& m) {
   nb::class_<evalio::Pipeline, PyPipeline>(m, "Pipeline")
