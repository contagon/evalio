# Turn off deprecated cmake warning for pipelines
set(CMAKE_WARN_DEPRECATED OFF CACHE BOOL "" FORCE)
set(PIPELINES_SRC "${CMAKE_CURRENT_SOURCE_DIR}/pipelines-src")

# Force all targets to be compiled with -fPIC
# This is required for Python bindings to work properly
set(CMAKE_POSITION_INDEPENDENT_CODE ON)

# ------------------------- Helpers ------------------------- #
# Extract version of a project which was previously included with add_subdirectory().
# https://stackoverflow.com/a/49551280
function(subproject_version SRC_DIR VERSION_VAR)
    # Read CMakeLists.txt for subproject and extract project() call(s) from it.
    file(
        STRINGS
        "${PIPELINES_SRC}/${SRC_DIR}/CMakeLists.txt"
        project_calls
        REGEX "[ \t]*project\\("
    )
    # For every project() call try to extract its VERSION option
    foreach(project_call ${project_calls})
        string(
            REGEX MATCH
            "VERSION[ ]+([^ )]+)"
            version_param
            "${project_call}"
        )
        if(version_param)
            set(version_value "${CMAKE_MATCH_1}")
        endif()
    endforeach()
    if(version_value)
        set(${VERSION_VAR} "${version_value}" PARENT_SCOPE)
    else()
        message("WARNING: Cannot extract version for '${SRC_DIR}'")
    endif()
endfunction(subproject_version)

# iterates over pipeline folders to find them
function(find_pipeline SRC_DIR TARGET_NAME DEF_NAME)
    if(EXISTS "${PIPELINES_SRC}/${SRC_DIR}/")
        message(
            "----------------------- Adding ${SRC_DIR} -----------------------"
        )
        add_subdirectory(${PIPELINES_SRC}/${SRC_DIR})
        set(LIBS ${LIBS} ${TARGET_NAME} PARENT_SCOPE)
        subproject_version(${SRC_DIR} ${DEF_NAME}_version)
        set(DEF ${DEF} ${DEF_NAME}=${${DEF_NAME}_version} PARENT_SCOPE)
        set(RESULTS
            ${RESULTS}
            "-- ✓ ${DEF_NAME} ${${DEF_NAME}_version}\n"
            PARENT_SCOPE
        )
        message(
            "----------------------- Finished ${SRC_DIR} -----------------------"
        )
    else()
        set(RESULTS ${RESULTS} "-- x ${DEF_NAME}\n" PARENT_SCOPE)
    endif()
endfunction()

# ------------------------- Import all pipelines ------------------------- #
set(LIBS evalio Eigen3::Eigen) # targets to link to
set(DEF "") # definitions to pass to the python module
set(RESULTS "") # for printing results

message("################### Searching for pipelines ###################")
# find_pipeline(directory              target_name       definition_name)
find_pipeline(kiss-icp/cpp/kiss_icp  kiss_icp_pipeline  EVALIO_KISS_ICP)
find_pipeline(LIO-SAM                lio_sam            EVALIO_LIO_SAM)
find_pipeline(loam                   loam               EVALIO_LOAM)
find_pipeline(genz-icp/cpp/genz_icp  genz_icp::pipeline EVALIO_GENZ_ICP)
find_pipeline(mad-icp/mad_icp        mad_odometry       EVALIO_MAD_ICP)
<<<<<<< HEAD
find_pipeline(ct_icp                 CT_ICP             EVALIO_CT_ICP)
=======
>>>>>>> 39f1d162
message("###################    Pipeline Results     ###################")
if(NOT "${RESULTS}" STREQUAL "")
    string(STRIP "${RESULTS}" RESULTS)
    message(${RESULTS})
endif()
message("###############################################################")

# ------------------------- Make Python Bindings ------------------------- #
find_package(
    Python
    3.11
    REQUIRED
    COMPONENTS Interpreter Development.Module
    OPTIONAL_COMPONENTS Development.SABIModule
)

FetchContent_Declare(
    nanobind
    GIT_REPOSITORY https://github.com/wjakob/nanobind
    GIT_TAG v2.9.2
    FIND_PACKAGE_ARGS
        CONFIG # uses find_package first, git if it fails
)
FetchContent_MakeAvailable(nanobind)

# Add the Python module
nanobind_add_module(_cpp STABLE_ABI NB_STATIC main.cpp)
target_link_libraries(_cpp PRIVATE ${LIBS})
target_compile_definitions(_cpp PRIVATE ${DEF})
install(TARGETS _cpp DESTINATION evalio)

# handle stubs
nanobind_add_stub(
    evalio_stubs
    INSTALL_TIME
    MODULE evalio._cpp
    RECURSIVE

    OUTPUT_PATH evalio
    OUTPUT
        evalio/_cpp/__init__.pyi
        evalio/_cpp/pipelines.pyi
        evalio/_cpp/types.pyi
)

# install licenses as well
install(DIRECTORY ${CMAKE_CURRENT_SOURCE_DIR}/../../licenses DESTINATION .)<|MERGE_RESOLUTION|>--- conflicted
+++ resolved
@@ -71,10 +71,7 @@
 find_pipeline(loam                   loam               EVALIO_LOAM)
 find_pipeline(genz-icp/cpp/genz_icp  genz_icp::pipeline EVALIO_GENZ_ICP)
 find_pipeline(mad-icp/mad_icp        mad_odometry       EVALIO_MAD_ICP)
-<<<<<<< HEAD
 find_pipeline(ct_icp                 CT_ICP             EVALIO_CT_ICP)
-=======
->>>>>>> 39f1d162
 message("###################    Pipeline Results     ###################")
 if(NOT "${RESULTS}" STREQUAL "")
     string(STRIP "${RESULTS}" RESULTS)
