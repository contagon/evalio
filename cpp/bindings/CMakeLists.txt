# Turn off deprecated cmake warning for pipelines
set(CMAKE_WARN_DEPRECATED OFF CACHE BOOL "" FORCE)
set(LIBS evalio Eigen3::Eigen)
set(DEF "")
set(RESULTS "")

set(PIPELINES_SRC "${CMAKE_CURRENT_SOURCE_DIR}/pipelines-src")

# ------------------------- Helpers ------------------------- #
# Extract version of a project which was previously included with add_subdirectory().
# https://stackoverflow.com/a/49551280
function(subproject_version SRC_DIR VERSION_VAR)
    # Read CMakeLists.txt for subproject and extract project() call(s) from it.
    file(
        STRINGS
        "${PIPELINES_SRC}/${SRC_DIR}/CMakeLists.txt"
        project_calls
        REGEX "[ \t]*project\\("
    )
    # For every project() call try to extract its VERSION option
    foreach(project_call ${project_calls})
        string(
            REGEX MATCH
            "VERSION[ ]+([^ )]+)"
            version_param
            "${project_call}"
        )
        if(version_param)
            set(version_value "${CMAKE_MATCH_1}")
        endif()
    endforeach()
    if(version_value)
        set(${VERSION_VAR} "${version_value}" PARENT_SCOPE)
    else()
        message("WARNING: Cannot extract version for '${SRC_DIR}'")
    endif()
endfunction(subproject_version)

# iterates over pipeline folders to find them
function(find_pipeline SRC_DIR TARGET_NAME DEF_NAME)
    if(EXISTS "${PIPELINES_SRC}/${SRC_DIR}/")
        message(
            "----------------------- Adding ${SRC_DIR} -----------------------"
        )
        add_subdirectory(${PIPELINES_SRC}/${SRC_DIR})
        set(LIBS ${LIBS} ${TARGET_NAME} PARENT_SCOPE)
        subproject_version(${SRC_DIR} ${DEF_NAME}_version)
        set(DEF ${DEF} ${DEF_NAME}=${${DEF_NAME}_version} PARENT_SCOPE)
        set(RESULTS
            ${RESULTS}
            "-- ✓ ${DEF_NAME} ${${DEF_NAME}_version}\n"
            PARENT_SCOPE
        )
        message(
            "----------------------- Finished ${SRC_DIR} -----------------------"
        )
    else()
        set(RESULTS ${RESULTS} "-- x ${DEF_NAME}\n" PARENT_SCOPE)
    endif()
endfunction()

# ------------------------- Import all pipelines ------------------------- #
message("################### Searching for pipelines ###################")
find_pipeline(kiss-icp/cpp/kiss_icp  kiss_icp_pipeline EVALIO_KISS_ICP)
find_pipeline(LIO-SAM                lio_sam           EVALIO_LIO_SAM)
message("###################    Pipeline Results     ###################")
if(NOT "${RESULTS}" STREQUAL "")
    string(STRIP "${RESULTS}" RESULTS)
    message(${RESULTS})
endif()
message("###############################################################")

# ------------------------- Make Python Bindings ------------------------- #
find_package(
    Python
    3.11
    REQUIRED
    COMPONENTS Interpreter Development.Module
    OPTIONAL_COMPONENTS Development.SABIModule
)

FetchContent_Declare(
<<<<<<< HEAD
    nanobind
    GIT_REPOSITORY https://github.com/wjakob/nanobind
    GIT_TAG v2.7.0
    FIND_PACKAGE_ARGS
        CONFIG # uses find_package first, git if it fails
=======
    pybind11
    GIT_REPOSITORY https://github.com/pybind/pybind11.git
    GIT_TAG v2.13.6
    # FIND_PACKAGE_ARGS # uses find_package first, git if it fails
>>>>>>> 3575f7c4
)
FetchContent_MakeAvailable(nanobind)

# Add the Python module
nanobind_add_module(_cpp STABLE_ABI NB_STATIC main.cpp)
target_link_libraries(_cpp PRIVATE ${LIBS})
target_compile_definitions(_cpp PRIVATE ${DEF})
install(TARGETS _cpp DESTINATION evalio)

# handle stubs
function(module_subs MOD FILE)
    message(STATUS "Adding ${MOD} stubs")
    nanobind_add_stub(
        ${MOD}_stubs
        INSTALL_TIME
        MODULE evalio.${MOD}
        OUTPUT evalio/_cpp/${FILE} # install directly to final location
        PYTHON_PATH "."
    )
endfunction()

# option for github actions
# see ci.yml
option(EVALIO_PYTHON_STUBS "Build Python bindings with stubs" ON)
if(EVALIO_PYTHON_STUBS)
    module_subs(_cpp           __init__.pyi)
    module_subs(_cpp.pipelines pipelines.pyi)
    module_subs(_cpp.types     types.pyi)
endif()

# install licenses as well
install(DIRECTORY ${CMAKE_CURRENT_SOURCE_DIR}/../../licenses DESTINATION .)<|MERGE_RESOLUTION|>--- conflicted
+++ resolved
@@ -1,9 +1,5 @@
 # Turn off deprecated cmake warning for pipelines
 set(CMAKE_WARN_DEPRECATED OFF CACHE BOOL "" FORCE)
-set(LIBS evalio Eigen3::Eigen)
-set(DEF "")
-set(RESULTS "")
-
 set(PIPELINES_SRC "${CMAKE_CURRENT_SOURCE_DIR}/pipelines-src")
 
 # ------------------------- Helpers ------------------------- #
@@ -60,6 +56,10 @@
 endfunction()
 
 # ------------------------- Import all pipelines ------------------------- #
+set(LIBS evalio Eigen3::Eigen) # targets to link to
+set(DEF "") # definitions to pass to the python module
+set(RESULTS "") # for printing results
+
 message("################### Searching for pipelines ###################")
 find_pipeline(kiss-icp/cpp/kiss_icp  kiss_icp_pipeline EVALIO_KISS_ICP)
 find_pipeline(LIO-SAM                lio_sam           EVALIO_LIO_SAM)
@@ -80,18 +80,11 @@
 )
 
 FetchContent_Declare(
-<<<<<<< HEAD
     nanobind
     GIT_REPOSITORY https://github.com/wjakob/nanobind
     GIT_TAG v2.7.0
     FIND_PACKAGE_ARGS
         CONFIG # uses find_package first, git if it fails
-=======
-    pybind11
-    GIT_REPOSITORY https://github.com/pybind/pybind11.git
-    GIT_TAG v2.13.6
-    # FIND_PACKAGE_ARGS # uses find_package first, git if it fails
->>>>>>> 3575f7c4
 )
 FetchContent_MakeAvailable(nanobind)
 
