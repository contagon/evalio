# Turn off deprecated cmake warning for pipelines
set(CMAKE_WARN_DEPRECATED OFF CACHE BOOL "" FORCE)
set(LIBS Eigen3::Eigen)
<<<<<<< HEAD
set(LIB_NAME evalio_cpp)
set(DEF "")

# ------------------------- Import all pipelines ------------------------- #
# options
option(EVALIO_BUILD_ALL "Build all included pipelines" OFF)
option(EVALIO_KISS_ICP "Build KISS-ICP" OFF)
option(EVALIO_LIO_SAM "Build Lio-Sam" OFF)

# KISS-ICP
if(EVALIO_BUILD_ALL OR EVALIO_KISS_ICP)
    message(STATUS "Building KISS-ICP")
    add_subdirectory(evalio/pipelines/kiss-icp/cpp/kiss_icp)
    list(APPEND LIBS kiss_icp_pipeline)
    list(APPEND DEF EVALIO_KISS_ICP)
endif()

# LIO-SAM
if(EVALIO_BUILD_ALL OR EVALIO_LIO_SAM)
    message(STATUS "Building LIO-SAM")
    add_subdirectory(evalio/pipelines/lio-sam/)
    list(APPEND LIBS lio_sam)
    list(APPEND DEF EVALIO_LIO_SAM)
=======
set(LIB_NAME evalio)
set(DEF "")
set(RESULTS "")

set(PIPELINES_SRC "${CMAKE_CURRENT_SOURCE_DIR}/evalio/pipelines-src")

# ------------------------- Import all pipelines ------------------------- #
function(find_pipeline SRC_DIR TARGET_NAME DEF_NAME)
    if(EXISTS "${PIPELINES_SRC}/${SRC_DIR}/")
        message("----------------------- Adding ${SRC_DIR} -----------------------")
        add_subdirectory(${PIPELINES_SRC}/${SRC_DIR})
        set(LIBS ${LIBS} ${TARGET_NAME} PARENT_SCOPE)
        set(DEF ${DEF} ${DEF_NAME} PARENT_SCOPE)
        set(RESULTS ${RESULTS} "-- ✓ ${DEF_NAME}\n" PARENT_SCOPE)
        message("----------------------- Finished ${SRC_DIR} -----------------------")
    else()
        set(RESULTS ${RESULTS} "-- x ${DEF_NAME}\n" PARENT_SCOPE)
    endif()
endfunction()

message("################### Searching for pipelines ###################")
find_pipeline(kiss-icp/cpp/kiss_icp  kiss_icp_pipeline EVALIO_KISS_ICP)
find_pipeline(LIO-SAM                lio_sam           EVALIO_LIO_SAM)
message("###################    Pipeline Results     ###################")
if(NOT "${RESULTS}" STREQUAL "")
    message(" ")
    message(${RESULTS})
>>>>>>> ba00ec1d
endif()
message("###############################################################")

# ------------------------- Put all wrappers into a target ------------------------- #
# make position_independent code for python wrapper
foreach(L IN LISTS LIBS)
    set_target_properties(${L} PROPERTIES POSITION_INDEPENDENT_CODE TRUE)
endforeach()

# Create Library
add_library(${LIB_NAME} INTERFACE) 
add_library(${PROJECT_NAME}::${LIB_NAME} ALIAS ${LIB_NAME})

# Set Library Properties
target_include_directories(${LIB_NAME} INTERFACE "${CMAKE_CURRENT_SOURCE_DIR}")
target_link_libraries(${LIB_NAME} INTERFACE ${LIBS})
target_compile_definitions(${LIB_NAME} INTERFACE ${DEF})
set_target_properties(${LIB_NAME} PROPERTIES POSITION_INDEPENDENT_CODE TRUE)<|MERGE_RESOLUTION|>--- conflicted
+++ resolved
@@ -1,31 +1,6 @@
 # Turn off deprecated cmake warning for pipelines
 set(CMAKE_WARN_DEPRECATED OFF CACHE BOOL "" FORCE)
 set(LIBS Eigen3::Eigen)
-<<<<<<< HEAD
-set(LIB_NAME evalio_cpp)
-set(DEF "")
-
-# ------------------------- Import all pipelines ------------------------- #
-# options
-option(EVALIO_BUILD_ALL "Build all included pipelines" OFF)
-option(EVALIO_KISS_ICP "Build KISS-ICP" OFF)
-option(EVALIO_LIO_SAM "Build Lio-Sam" OFF)
-
-# KISS-ICP
-if(EVALIO_BUILD_ALL OR EVALIO_KISS_ICP)
-    message(STATUS "Building KISS-ICP")
-    add_subdirectory(evalio/pipelines/kiss-icp/cpp/kiss_icp)
-    list(APPEND LIBS kiss_icp_pipeline)
-    list(APPEND DEF EVALIO_KISS_ICP)
-endif()
-
-# LIO-SAM
-if(EVALIO_BUILD_ALL OR EVALIO_LIO_SAM)
-    message(STATUS "Building LIO-SAM")
-    add_subdirectory(evalio/pipelines/lio-sam/)
-    list(APPEND LIBS lio_sam)
-    list(APPEND DEF EVALIO_LIO_SAM)
-=======
 set(LIB_NAME evalio)
 set(DEF "")
 set(RESULTS "")
@@ -53,7 +28,6 @@
 if(NOT "${RESULTS}" STREQUAL "")
     message(" ")
     message(${RESULTS})
->>>>>>> ba00ec1d
 endif()
 message("###############################################################")
 
